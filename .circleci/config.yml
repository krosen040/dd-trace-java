--- conflicted
+++ resolved
@@ -183,13 +183,8 @@
         - dd-trace-java-version-scan-{{ checksum "dd-trace-java.gradle" }}
 
     - run:
-<<<<<<< HEAD
         name: Verify Version Scan
-        command: GRADLE_OPTS="-Dorg.gradle.jvmargs=-Xmx4G -Xms64M" ./gradlew verifyVersionScan --parallel --stacktrace --no-daemon --max-workers=2
-=======
-        name: Verify Version Scan and Muzzle
-        command: GRADLE_OPTS="-Dorg.gradle.jvmargs=-Xmx4G -Xms64M" ./gradlew verifyVersionScan muzzle --parallel --stacktrace --no-daemon --max-workers=8
->>>>>>> c80d549e
+        command: GRADLE_OPTS="-Dorg.gradle.jvmargs=-Xmx4G -Xms64M" ./gradlew verifyVersionScan --parallel --stacktrace --no-daemon --max-workers=8
 
     - save_cache:
         key: dd-trace-java-version-scan-{{ checksum "dd-trace-java.gradle" }}
