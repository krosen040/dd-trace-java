--- conflicted
+++ resolved
@@ -106,15 +106,13 @@
 
   private final boolean disableSamplingMechanismValidation;
 
-<<<<<<< HEAD
+  private final int datadogTagsLimit;
+  private final DatadogTags ddTags;
+
   // cached OT wrapper
   private volatile Object wrapper;
   private static final AtomicReferenceFieldUpdater<DDSpanContext, Object> WRAPPER_FIELD_UPDATER =
       AtomicReferenceFieldUpdater.newUpdater(DDSpanContext.class, Object.class, "wrapper");
-=======
-  private final int datadogTagsLimit;
-  private final DatadogTags ddTags;
->>>>>>> 33da82e1
 
   /** Aims to pack sampling priority and sampling mechanism into one value */
   protected static class SamplingDecision {
@@ -651,7 +649,10 @@
     return null != span ? span.context() : this;
   }
 
-<<<<<<< HEAD
+  public int getDatadogTagsLimit() {
+    return datadogTagsLimit;
+  }
+
   @Override
   public void attachWrapper(Object wrapper) {
     WRAPPER_FIELD_UPDATER.compareAndSet(this, null, wrapper);
@@ -660,9 +661,5 @@
   @Override
   public Object getWrapper() {
     return WRAPPER_FIELD_UPDATER.get(this);
-=======
-  public int getDatadogTagsLimit() {
-    return datadogTagsLimit;
->>>>>>> 33da82e1
   }
 }