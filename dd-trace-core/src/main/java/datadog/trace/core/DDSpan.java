package datadog.trace.core;

import datadog.trace.api.DDId;
import datadog.trace.api.DDTags;
import datadog.trace.api.sampling.PrioritySampling;
import datadog.trace.bootstrap.instrumentation.api.AgentSpan;
import datadog.trace.core.util.Clock;
import java.io.PrintWriter;
import java.io.StringWriter;
import java.lang.ref.WeakReference;
import java.util.Collections;
import java.util.Map;
import java.util.concurrent.TimeUnit;
import java.util.concurrent.atomic.AtomicLong;
import lombok.extern.slf4j.Slf4j;

/**
 * Represents a period of time. Associated information is stored in the SpanContext.
 *
 * <p>Spans are created by the {@link CoreTracer#buildSpan}. This implementation adds some features
 * according to the DD agent.
 */
@Slf4j
public class DDSpan implements AgentSpan, DDSpanData {

  static DDSpan create(final long timestampMicro, final DDSpanContext context) {
    final DDSpan span = new DDSpan(timestampMicro, context);
    log.debug("Started span: {}", span);
    context.getTrace().registerSpan(span);
    return span;
  }

  /** The context attached to the span */
  private final DDSpanContext context;

  /**
   * Creation time of the span in microseconds provided by external clock. Must be greater than
   * zero.
   */
  private final long startTimeMicro;

  /**
   * Creation time of span in nanoseconds. We use combination of millisecond-precision clock and
   * nanosecond-precision offset from start of the trace. See {@link PendingTrace} for details. Must
   * be greater than zero.
   */
  private final long startTimeNano;

  /**
   * The duration in nanoseconds computed using the startTimeMicro or startTimeNano. Span is
   * considered finished when this is set.
   */
  private final AtomicLong durationNano = new AtomicLong();

  /** Implementation detail. Stores the weak reference to this span. Used by TraceCollection. */
  volatile WeakReference<DDSpan> ref;

  /**
   * Spans should be constructed using the builder, not by calling the constructor directly.
   *
   * @param timestampMicro if greater than zero, use this time instead of the current time
   * @param context the context used for the span
   */
  private DDSpan(final long timestampMicro, final DDSpanContext context) {
    this.context = context;

    if (timestampMicro <= 0L) {
      // record the start time
      startTimeMicro = Clock.currentMicroTime();
      startTimeNano = context.getTrace().getCurrentTimeNano();
    } else {
      startTimeMicro = timestampMicro;
      // Timestamp has come from an external clock, so use startTimeNano as a flag
      startTimeNano = 0;
      context.getTrace().touch(); // Update lastReferenced
    }
  }

  public boolean isFinished() {
    return durationNano.get() != 0;
  }

  private void finishAndAddToTrace(final long durationNano) {
    // ensure a min duration of 1
    if (this.durationNano.compareAndSet(0, Math.max(1, durationNano))) {
      log.debug("Finished span: {}", this);
      context.getTrace().addFinishedSpan(this);
    } else {
      log.debug("Already finished: {}", this);
    }
  }

  @Override
  public final void finish() {
    if (startTimeNano > 0) {
      // no external clock was used, so we can rely on nano time
      finishAndAddToTrace(context.getTrace().getCurrentTimeNano() - startTimeNano);
    } else {
      finish(Clock.currentMicroTime());
    }
  }

  @Override
  public final void finish(final long stoptimeMicros) {
    context.getTrace().touch(); // Update timestamp
    finishAndAddToTrace(TimeUnit.MICROSECONDS.toNanos(stoptimeMicros - startTimeMicro));
  }

  @Override
  public DDSpan setError(final boolean error) {
    context.setErrorFlag(error);
    return this;
  }

  /**
   * Check if the span is the root parent. It means that the traceId is the same as the spanId. In
   * the context of distributed tracing this will return true if an only if this is the application
   * initializing the trace.
   *
   * @return true if root, false otherwise
   */
  public final boolean isRootSpan() {
    return DDId.ZERO.equals(context.getParentId());
  }

  @Override
  @Deprecated
  public AgentSpan getRootSpan() {
    return getLocalRootSpan();
  }

  @Override
  public DDSpan getLocalRootSpan() {
    return context.getTrace().getRootSpan();
  }

  @Override
  public boolean isSameTrace(final AgentSpan otherSpan) {
    // FIXME [API] AgentSpan or AgentSpan.Context should have a "getTraceId()" type method
    if (otherSpan instanceof DDSpan) {
      // minor optimization to avoid BigInteger.toString()
      return getTraceId().equals(otherSpan.getTraceId());
    }

    return false;
  }

  @Override
  public AgentSpan setErrorMessage(final String errorMessage) {
    return setTag(DDTags.ERROR_MSG, errorMessage);
  }

  @Override
  public AgentSpan addThrowable(final Throwable error) {
    setError(true);

    setTag(DDTags.ERROR_MSG, error.getMessage());
    setTag(DDTags.ERROR_TYPE, error.getClass().getName());

    final StringWriter errorString = new StringWriter();
    error.printStackTrace(new PrintWriter(errorString));
    setTag(DDTags.ERROR_STACK, errorString.toString());

    return this;
  }

  @Override
  public final DDSpan setTag(final String tag, final String value) {
    context.setTag(tag, value);
    return this;
  }

  @Override
  public final DDSpan setTag(final String tag, final boolean value) {
    context.setTag(tag, value);
    return this;
  }

  @Override
  public AgentSpan setTag(final String tag, final int value) {
    context.setTag(tag, value);
    return this;
  }

  @Override
  public AgentSpan setTag(final String tag, final long value) {
    context.setTag(tag, value);
    return this;
  }

  @Override
  public AgentSpan setTag(final String tag, final double value) {
    context.setTag(tag, value);
    return this;
  }

  @Override
  public DDSpan setTag(final String tag, final Number value) {
    context.setTag(tag, value);
    return this;
  }

  @Override
  public DDSpan setTag(final String tag, final CharSequence value) {
    context.setTag(tag, value);
    return this;
  }

  @Override
  public DDSpan setTag(final String tag, final Object value) {
    context.setTag(tag, value);
    return this;
  }

  // FIXME [API] this is not on AgentSpan or MutableSpan
  public AgentSpan removeTag(final String tag) {
    context.setTag(tag, null);
    return this;
  }

  public Object getAndRemoveTag(final String tag) {
    return context.getAndRemoveTag(tag);
  }

  @Override
  public Object getTag(final String tag) {
    return context.getTag(tag);
  }

  @Override
  public final DDSpanContext context() {
    return context;
  }

  @Override
  public final String getBaggageItem(final String key) {
    return context.getBaggageItem(key);
  }

  @Override
  public final DDSpan setBaggageItem(final String key, final String value) {
    context.setBaggageItem(key, value);
    return this;
  }

  @Override
  public final DDSpan setOperationName(final CharSequence operationName) {
    context.setOperationName(operationName);
    return this;
  }

  @Override
  public final DDSpan setServiceName(final String serviceName) {
    context.setServiceName(serviceName);
    return this;
  }

  @Override
  public final DDSpan setResourceName(final CharSequence resourceName) {
    context.setResourceName(resourceName);
    return this;
  }

  /**
   * Set the sampling priority of the root span of this span's trace
   *
   * <p>Has no effect if the span priority has been propagated (injected or extracted).
   */
  @Override
  public final DDSpan setSamplingPriority(final int newPriority) {
    context.setSamplingPriority(newPriority);
    return this;
  }

  @Override
  public final DDSpan setSpanType(final CharSequence type) {
    context.setSpanType(type);
    return this;
  }

  // Getters

  /**
   * Span metrics.
   *
   * @return metrics for this span
   */
  @Override
  public Map<String, Number> getMetrics() {
    return context.getMetrics();
  }

  @Override
  public long getStartTime() {
    return startTimeNano > 0 ? startTimeNano : TimeUnit.MICROSECONDS.toNanos(startTimeMicro);
  }

  @Override
  public long getDurationNano() {
    return durationNano.get();
  }

  @Override
  public String getServiceName() {
    return context.getServiceName();
  }

  @Override
  public DDId getTraceId() {
    return context.getTraceId();
  }

  @Override
  public DDId getSpanId() {
    return context.getSpanId();
  }

  @Override
  public DDId getParentId() {
    return context.getParentId();
  }

  @Override
  public CharSequence getResourceName() {
    return context.getResourceName();
  }

  @Override
  public CharSequence getOperationName() {
    return context.getOperationName();
  }

  @Override
  public CharSequence getSpanName() {
    return context.getOperationName();
  }

  @Override
  public void setSpanName(final CharSequence spanName) {
    context.setOperationName(spanName);
  }

  @Override
  public boolean hasResourceName() {
    return context.hasResourceName();
  }

  @Override
  public Integer getSamplingPriority() {
    final int samplingPriority = context.getSamplingPriority();
    if (samplingPriority == PrioritySampling.UNSET) {
      return null;
    } else {
      return samplingPriority;
    }
  }

  @Override
  public String getSpanType() {
    CharSequence spanType = context.getSpanType();
    return null == spanType ? null : spanType.toString();
  }

  @Override
  public Map<String, Object> getTags() {
    // This is an imutable copy of the tags
    return context.getTags();
  }

<<<<<<< HEAD
  @Override
  public String getType() {
=======
  public CharSequence getType() {
>>>>>>> 19686906
    return context.getSpanType();
  }

  @Override
  public void processTagsAndBaggage(TagsAndBaggageConsumer consumer) {
    context.processTagsAndBaggage(consumer);
  }

  @Override
  public Boolean isError() {
    return context.getErrorFlag();
  }

  @Override
  public int getError() {
    return context.getErrorFlag() ? 1 : 0;
  }

  @Override
  public Map<String, String> getBaggage() {
    return Collections.unmodifiableMap(context.getBaggageItems());
  }

  @Override
  public String toString() {
    return new StringBuilder()
        .append(context.toString())
        .append(", duration_ns=")
        .append(durationNano)
        .toString();
  }
}<|MERGE_RESOLUTION|>--- conflicted
+++ resolved
@@ -367,12 +367,8 @@
     return context.getTags();
   }
 
-<<<<<<< HEAD
-  @Override
-  public String getType() {
-=======
+  @Override
   public CharSequence getType() {
->>>>>>> 19686906
     return context.getSpanType();
   }
 
