package datadog.trace.core.propagation;

import static datadog.trace.core.propagation.HttpCodec.CLIENT_IP_KEY;
import static datadog.trace.core.propagation.HttpCodec.FORWARDED_FOR_KEY;
import static datadog.trace.core.propagation.HttpCodec.FORWARDED_KEY;
import static datadog.trace.core.propagation.HttpCodec.TRUE_CLIENT_IP_KEY;
import static datadog.trace.core.propagation.HttpCodec.USER_AGENT_KEY;
import static datadog.trace.core.propagation.HttpCodec.VIA_KEY;
import static datadog.trace.core.propagation.HttpCodec.X_CLUSTER_CLIENT_IP_KEY;
import static datadog.trace.core.propagation.HttpCodec.X_FORWARDED_FOR_KEY;
import static datadog.trace.core.propagation.HttpCodec.X_FORWARDED_HOST_KEY;
import static datadog.trace.core.propagation.HttpCodec.X_FORWARDED_KEY;
import static datadog.trace.core.propagation.HttpCodec.X_FORWARDED_PORT_KEY;
import static datadog.trace.core.propagation.HttpCodec.X_FORWARDED_PROTO_KEY;
import static datadog.trace.core.propagation.HttpCodec.X_REAL_IP_KEY;

import datadog.trace.api.Config;
import datadog.trace.api.DDId;
import datadog.trace.api.Functions;
import datadog.trace.api.cache.DDCache;
import datadog.trace.api.cache.DDCaches;
import datadog.trace.api.sampling.PrioritySampling;
import datadog.trace.bootstrap.instrumentation.api.AgentPropagation;
import datadog.trace.bootstrap.instrumentation.api.ForwardedTagContext;
import datadog.trace.bootstrap.instrumentation.api.TagContext;
import java.util.Collections;
import java.util.HashMap;
import java.util.Map;

public abstract class ContextInterpreter implements AgentPropagation.KeyClassifier {

  protected final Map<String, String> taggedHeaders;

  protected DDId traceId;
  protected DDId spanId;
  protected int samplingPriority;
  protected Map<String, String> tags;
  protected Map<String, String> baggage;
  protected String origin;
  protected long endToEndStartTime;
  protected boolean hasForwarded;
  protected String forwarded;
  protected String forwardedProto;
  protected String forwardedHost;
  protected String forwardedIp;
  protected String forwardedPort;
  protected boolean valid;
  protected DatadogTags datadogTags;

  private TagContext.HttpHeaders httpHeaders;
  private final String customIpHeaderName;
  private final boolean customIpHeaderDisabled;

  protected static final boolean LOG_EXTRACT_HEADER_NAMES = Config.get().isLogExtractHeaderNames();
  private static final DDCache<String, String> CACHE = DDCaches.newFixedSizeCache(64);

  protected String toLowerCase(String key) {
    return CACHE.computeIfAbsent(key, Functions.LowerCase.INSTANCE);
  }

  protected ContextInterpreter(Map<String, String> taggedHeaders) {
    this.taggedHeaders = taggedHeaders;
    Config config = Config.get();
    this.customIpHeaderName = config.getTraceClientIpHeader();
    this.customIpHeaderDisabled = config.isTraceClientIpHeaderDisabled();
    reset();
  }

  public abstract static class Factory {

    public ContextInterpreter create(Map<String, String> tagsMapping) {
      return construct(cleanMapping(tagsMapping));
    }

    protected abstract ContextInterpreter construct(Map<String, String> tagsMapping);

    protected Map<String, String> cleanMapping(Map<String, String> taggedHeaders) {
      final Map<String, String> cleanedMapping = new HashMap<>(taggedHeaders.size() * 4 / 3);
      for (Map.Entry<String, String> association : taggedHeaders.entrySet()) {
        cleanedMapping.put(
            association.getKey().trim().toLowerCase(), association.getValue().trim().toLowerCase());
      }
      return cleanedMapping;
    }
  }

  protected final boolean handledForwarding(String key, String value) {
    if (null != value) {
      if (FORWARDED_KEY.equalsIgnoreCase(key)) {
        forwarded = value;
        hasForwarded = true;
        return true;
      }
      if (FORWARDED_FOR_KEY.equalsIgnoreCase(key)) {
        getHeaders().forwardedFor = value;
        return true;
      }
    }
    return false;
  }

  protected final boolean handledXForwarding(String key, String value) {
    if (null != value) {
      if (X_FORWARDED_PROTO_KEY.equalsIgnoreCase(key)) {
        forwardedProto = value;
        hasForwarded = true;
        return true;
      }
      if (X_FORWARDED_HOST_KEY.equalsIgnoreCase(key)) {
        forwardedHost = value;
        hasForwarded = true;
        return true;
      }
      if (X_FORWARDED_FOR_KEY.equalsIgnoreCase(key)) {
        forwardedIp = value;
        hasForwarded = true;
        getHeaders().xForwardedFor = value;
        return true;
      }
      if (X_FORWARDED_PORT_KEY.equalsIgnoreCase(key)) {
        forwardedPort = value;
        hasForwarded = true;
        return true;
      }
      if (X_FORWARDED_KEY.equalsIgnoreCase(key)) {
        getHeaders().xForwarded = value;
        return true;
      }
    }
    return false;
  }

  protected final boolean handledUserAgent(String key, String value) {
    if (null != value && USER_AGENT_KEY.equalsIgnoreCase(key)) {
      getHeaders().userAgent = value;
      return true;
    }
    return false;
  }

  protected final boolean handledIpHeaders(String key, String value) {
    if (key == null || key.isEmpty()) {
      return false;
    }

    if (null != value
        && customIpHeaderName != null
        && !customIpHeaderDisabled
        && customIpHeaderName.equalsIgnoreCase(key)) {
      getHeaders().customIpHeader = value;
      return true;
    }

    if (null != value) {
      // May be ends with 'ip' ?
      char last = Character.toLowerCase(key.charAt(key.length() - 1));
      if (last == 'p') {
        if (X_CLUSTER_CLIENT_IP_KEY.equalsIgnoreCase(key)) {
          getHeaders().xClusterClientIp = value;
          return true;
        }
        if (X_REAL_IP_KEY.equalsIgnoreCase(key)) {
          getHeaders().xRealIp = value;
          return true;
        }
        if (CLIENT_IP_KEY.equalsIgnoreCase(key)) {
          getHeaders().clientIp = value;
          return true;
        }
        if (TRUE_CLIENT_IP_KEY.equalsIgnoreCase(key)) {
          getHeaders().trueClientIp = value;
          return true;
        }
      }

      if (VIA_KEY.equalsIgnoreCase(key)) {
        getHeaders().via = value;
        return true;
      }
    }
    return false;
  }

  public ContextInterpreter reset() {
    traceId = DDId.ZERO;
    spanId = DDId.ZERO;
    samplingPriority = defaultSamplingPriority();
    origin = null;
    endToEndStartTime = 0;
    hasForwarded = false;
    forwarded = null;
    forwardedProto = null;
    forwardedHost = null;
    forwardedIp = null;
    forwardedPort = null;
    tags = Collections.emptyMap();
    baggage = Collections.emptyMap();
    valid = true;
    httpHeaders = null;
    return this;
  }

  TagContext build() {
    if (valid) {
      if (!DDId.ZERO.equals(traceId)) {
        final ExtractedContext context;
        if (hasForwarded) {
          context =
              new ForwardedExtractedContext(
                  traceId,
                  spanId,
                  samplingPriority,
                  origin,
                  endToEndStartTime,
                  forwarded,
                  forwardedProto,
                  forwardedHost,
                  forwardedIp,
                  forwardedPort,
                  baggage,
                  tags,
<<<<<<< HEAD
                  datadogTags);
=======
                  httpHeaders);
>>>>>>> a17ff6ca
        } else {
          context =
              new ExtractedContext(
                  traceId,
                  spanId,
                  samplingPriority,
                  origin,
                  endToEndStartTime,
                  baggage,
                  tags,
<<<<<<< HEAD
                  datadogTags);
=======
                  httpHeaders);
>>>>>>> a17ff6ca
        }
        return context;
      } else if (hasForwarded) {
        return new ForwardedTagContext(
            origin,
            forwarded,
            forwardedProto,
            forwardedHost,
            forwardedIp,
            forwardedPort,
            tags,
            httpHeaders);
      } else if (origin != null || !tags.isEmpty() || httpHeaders != null) {
        return new TagContext(origin, tags, httpHeaders);
      }
    }
    return null;
  }

  protected void invalidateContext() {
    this.valid = false;
  }

  protected int defaultSamplingPriority() {
    return PrioritySampling.UNSET;
  }
<<<<<<< HEAD
=======

  protected int defaultSamplingMechanism() {
    return SamplingMechanism.UNKNOWN;
  }

  private final TagContext.HttpHeaders getHeaders() {
    if (httpHeaders == null) {
      httpHeaders = new TagContext.HttpHeaders();
    }
    return httpHeaders;
  }
>>>>>>> a17ff6ca
}<|MERGE_RESOLUTION|>--- conflicted
+++ resolved
@@ -219,11 +219,8 @@
                   forwardedPort,
                   baggage,
                   tags,
-<<<<<<< HEAD
+                  httpHeaders,
                   datadogTags);
-=======
-                  httpHeaders);
->>>>>>> a17ff6ca
         } else {
           context =
               new ExtractedContext(
@@ -234,11 +231,8 @@
                   endToEndStartTime,
                   baggage,
                   tags,
-<<<<<<< HEAD
+                  httpHeaders,
                   datadogTags);
-=======
-                  httpHeaders);
->>>>>>> a17ff6ca
         }
         return context;
       } else if (hasForwarded) {
@@ -265,12 +259,6 @@
   protected int defaultSamplingPriority() {
     return PrioritySampling.UNSET;
   }
-<<<<<<< HEAD
-=======
-
-  protected int defaultSamplingMechanism() {
-    return SamplingMechanism.UNKNOWN;
-  }
 
   private final TagContext.HttpHeaders getHeaders() {
     if (httpHeaders == null) {
@@ -278,5 +266,4 @@
     }
     return httpHeaders;
   }
->>>>>>> a17ff6ca
 }