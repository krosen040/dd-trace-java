--- conflicted
+++ resolved
@@ -8,11 +8,7 @@
 import datadog.trace.api.DDId;
 import datadog.trace.api.sampling.PrioritySampling;
 import datadog.trace.bootstrap.instrumentation.api.AgentSpan;
-<<<<<<< HEAD
-import datadog.trace.bootstrap.instrumentation.api.UTF8BytesString;
 import datadog.trace.core.propagation.DatadogTags;
-=======
->>>>>>> e12859ac
 import datadog.trace.core.propagation.ExtractedContext;
 import okhttp3.MediaType;
 import okhttp3.OkHttpClient;
@@ -34,6 +30,7 @@
 
   // Note: this header is used to disable tracing for calls to the extension
   private static final String DATADOG_META_LANG = "Datadog-Meta-Lang";
+
   private static final String DATADOG_TRACE_ID = "x-datadog-trace-id";
   private static final String DATADOG_SPAN_ID = "x-datadog-span-id";
   private static final String DATADOG_SAMPLING_PRIORITY = "x-datadog-sampling-priority";
@@ -60,15 +57,8 @@
 
   private static String EXTENSION_BASE_URL = "http://127.0.0.1:8124";
 
-<<<<<<< HEAD
-  public static final UTF8BytesString INVOCATION_SPAN_NAME =
-      UTF8BytesString.create("dd-tracer-serverless-span");
-
   public static AgentSpan.Context notifyStartInvocation(
       Object event, DatadogTags.Factory datadogTagsFactory) {
-=======
-  public static AgentSpan.Context notifyStartInvocation(Object event) {
->>>>>>> e12859ac
     RequestBody body = RequestBody.create(jsonMediaType, writeValueAsString(event));
     try (Response response =
         HTTP_CLIENT
