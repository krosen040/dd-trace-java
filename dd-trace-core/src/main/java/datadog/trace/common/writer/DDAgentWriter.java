--- conflicted
+++ resolved
@@ -205,14 +205,9 @@
     }
     discovery = featureDiscovery;
     this.healthMetrics = healthMetrics;
-<<<<<<< HEAD
-    dispatcher = new PayloadDispatcher(featureDiscovery, api, healthMetrics, monitoring);
-    traceProcessingWorker =
-=======
     this.dispatcher = new PayloadDispatcher(featureDiscovery, api, healthMetrics, monitoring);
     this.alwaysFlush = alwaysFlush;
     this.traceProcessingWorker =
->>>>>>> 42bb3dcd
         new TraceProcessingWorker(
             traceBufferSize,
             healthMetrics,
@@ -232,14 +227,9 @@
     this.api = api;
     this.discovery = discovery;
     this.healthMetrics = healthMetrics;
-<<<<<<< HEAD
-    traceProcessingWorker = worker;
-    dispatcher = new PayloadDispatcher(discovery, api, healthMetrics, monitoring);
-=======
     this.traceProcessingWorker = worker;
     this.dispatcher = new PayloadDispatcher(discovery, api, healthMetrics, monitoring);
     this.alwaysFlush = false;
->>>>>>> 42bb3dcd
   }
 
   private DDAgentWriter(
@@ -251,7 +241,7 @@
     this.discovery = discovery;
     this.api = api;
     this.healthMetrics = healthMetrics;
-    traceProcessingWorker = worker;
+    this.traceProcessingWorker = worker;
     this.dispatcher = dispatcher;
     this.alwaysFlush = false;
   }
