package datadog.smoketest;

import static datadog.smoketest.ProcessBuilderHelper.buildDirectory;
import static org.junit.Assert.assertEquals;
import static org.junit.Assert.assertNotNull;
import static org.junit.Assert.assertTrue;

import com.datadog.debugger.agent.Configuration;
import com.datadog.debugger.agent.ProbeStatus;
import com.datadog.debugger.agent.SnapshotProbe;
import com.datadog.debugger.sink.SnapshotSink;
import com.datadog.debugger.util.MoshiHelper;
import com.squareup.moshi.JsonAdapter;
import com.squareup.moshi.Types;
import datadog.trace.bootstrap.debugger.Snapshot;
import java.nio.file.Files;
import java.nio.file.Path;
import java.nio.file.Paths;
import java.util.ArrayList;
import java.util.Arrays;
import java.util.Collection;
import java.util.Collections;
import java.util.List;
import java.util.concurrent.TimeUnit;
import java.util.function.Function;
import java.util.regex.Pattern;
import okhttp3.HttpUrl;
import okhttp3.mockwebserver.MockResponse;
import okhttp3.mockwebserver.MockWebServer;
import okhttp3.mockwebserver.RecordedRequest;
import okio.ByteString;
import org.junit.jupiter.api.AfterEach;
import org.junit.jupiter.api.BeforeAll;
import org.junit.jupiter.api.BeforeEach;
import org.junit.jupiter.api.TestInfo;
import org.slf4j.Logger;
import org.slf4j.LoggerFactory;

public abstract class BaseIntegrationTest {
  protected static final Logger LOG = LoggerFactory.getLogger(BaseIntegrationTest.class);
  protected static final String SINGLE_EXPECTED_UPLOAD = "1";
  protected static final String PROBE_URL_PATH = "/v0.7/config";
  protected static final String SNAPSHOT_URL_PATH = "/debugger/v1/input";
  protected static final int REQUEST_WAIT_TIMEOUT = 10;
  private static final Path LOG_FILE_BASE =
      Paths.get(
          buildDirectory(), "reports", "testProcess." + DebuggerIntegrationTest.class.getName());
  private static final String INFO_CONTENT =
      "{\"endpoints\": [\"v0.4/traces\", \"debugger/v1/input\", \"v0.7/config\"]}";
  private static final MockResponse agentInfoResponse =
      new MockResponse().setResponseCode(200).setBody(INFO_CONTENT);

  protected MockWebServer datadogAgentServer;
  private MockDispatcher probeMockDispatcher;

  private HttpUrl probeUrl;
  private HttpUrl snapshotUrl;
  protected Path logFilePath;
  protected Process targetProcess;
  private Configuration currentConfiguration;
  private boolean configProvided;
  protected final Object configLock = new Object();

  @BeforeAll
  static void setupAll() throws Exception {
    Files.createDirectories(LOG_FILE_BASE);
  }

  @BeforeEach
  void setup(TestInfo testInfo) throws Exception {
    datadogAgentServer = new MockWebServer();
    probeMockDispatcher = new MockDispatcher();
    probeMockDispatcher.setDispatcher(this::datadogAgentDispatch);
    datadogAgentServer.setDispatcher(probeMockDispatcher);
    probeUrl = datadogAgentServer.url(PROBE_URL_PATH);
    LOG.info("DatadogAgentServer on {}", datadogAgentServer.getPort());
    snapshotUrl = datadogAgentServer.url(SNAPSHOT_URL_PATH);
    logFilePath = LOG_FILE_BASE.resolve(testInfo.getDisplayName() + ".log");
  }

  @AfterEach
  void teardown() throws Exception {
    if (targetProcess != null) {
      targetProcess.destroyForcibly();
    }
    datadogAgentServer.shutdown();
  }

  protected ProcessBuilder createProcessBuilder(Path logFilePath, String... params) {
    List<String> commandParams = getDebuggerCommandParams();
    commandParams.add("-Ddd.trace.enabled=false");
    return ProcessBuilderHelper.createProcessBuilder(
        commandParams, logFilePath, getAppClass(), params);
  }

  protected abstract String getAppClass();

  protected abstract String getAppId();

  protected List<String> getDebuggerCommandParams() {
    return new ArrayList<>(
        Arrays.asList(
            "-Ddd.service.name=" + getAppId(),
            "-Ddd.profiling.enabled=false",
            "-Ddatadog.slf4j.simpleLogger.defaultLogLevel=debug",
            "-Dorg.slf4j.simpleLogger.defaultLogLevel=info",
            "-Ddd.jmxfetch.start-delay=0",
            "-Ddd.jmxfetch.enabled=false",
            "-Ddd.dynamic.instrumentation.enabled=true",
            "-Ddd.remote_config.enabled=true",
            "-Ddd.remote_config.initial.poll.interval=1",
<<<<<<< HEAD
            "-Ddd.remote_config.integrity_check.enabled=false",
=======
            // "-Ddd.remote_config.url=http://localhost:" + probeServer.getPort(),
            /*
>>>>>>> 34f2aa51
            "-Ddd.dynamic.instrumentation.probe.url=http://localhost:"
                + probeServer.getPort()
                + PROBE_URL_PATH,
            "-Ddd.dynamic.instrumentation.snapshot.url=http://localhost:"
                + snapshotServer.getPort()
                + SNAPSHOT_URL_PATH,
             */
            "-Ddd.trace.agent.url=http://localhost:" + datadogAgentServer.getPort(),
            // to verify each snapshot upload one by one
            "-Ddd.dynamic.instrumentation.upload.batch.size=1",
            // flush uploads every 100ms to have quick tests
            "-Ddd.dynamic.instrumentation.upload.flush.interval=100"));
  }

  protected RecordedRequest retrieveSnapshotRequest() throws Exception {
    long ts = System.nanoTime();
    RecordedRequest request;

    do {
      request = datadogAgentServer.takeRequest(REQUEST_WAIT_TIMEOUT, TimeUnit.SECONDS);
    } while (request != null
        && (!request.getPath().startsWith(SNAPSHOT_URL_PATH)
            || request.getBody().indexOf(ByteString.encodeUtf8("diagnostics")) > -1));
    long dur = System.nanoTime() - ts;
    LOG.info(
        "request retrieved in {} seconds", TimeUnit.SECONDS.convert(dur, TimeUnit.NANOSECONDS));
    return request;
  }

  protected ProbeStatus retrieveProbeStatusRequest() throws Exception {
    RecordedRequest request;
    do {
      request = datadogAgentServer.takeRequest(REQUEST_WAIT_TIMEOUT, TimeUnit.SECONDS);
    } while (request != null && !request.getPath().startsWith(SNAPSHOT_URL_PATH));
    assertNotNull(request);
    JsonAdapter<List<ProbeStatus>> adapter =
        MoshiHelper.createMoshiProbeStatus()
            .adapter(Types.newParameterizedType(List.class, ProbeStatus.class));
    String bodyStr = request.getBody().readUtf8();
    LOG.info("got snapshot: {}", bodyStr);
    List<ProbeStatus> probeStatuses = adapter.fromJson(bodyStr);
    assertEquals(1, probeStatuses.size());
    return probeStatuses.get(0);
  }

  private MockResponse datadogAgentDispatch(RecordedRequest request) {
    if (request.getPath().equals("/info")) {
      return agentInfoResponse;
    }
    if (request.getPath().startsWith(SNAPSHOT_URL_PATH)) {
      return new MockResponse().setResponseCode(200);
    }
    Configuration configuration;
    synchronized (configLock) {
      configuration = getCurrentConfiguration();
      configProvided = true;
      configLock.notifyAll();
    }
    if (configuration == null) {
      configuration = createConfig(Collections.emptyList());
    }
    try {
      JsonAdapter<Configuration> adapter =
          MoshiHelper.createMoshiConfig().adapter(Configuration.class);
      String json = adapter.toJson(configuration);
      String remoteConfigJson = RemoteConfigHelper.encode(json, configuration.getId());
      return new MockResponse().setResponseCode(200).setBody(remoteConfigJson);
    } catch (Exception e) {
      throw new RuntimeException(e);
    }
  }

  private Configuration getCurrentConfiguration() {
    synchronized (configLock) {
      return currentConfiguration;
    }
  }

  protected boolean isConfigProvided() {
    synchronized (configLock) {
      return configProvided;
    }
  }

  protected JsonAdapter<List<SnapshotSink.IntakeRequest>> createAdapterForSnapshot() {
    return MoshiHelper.createMoshiSnapshot()
        .adapter(Types.newParameterizedType(List.class, SnapshotSink.IntakeRequest.class));
  }

  protected void setCurrentConfiguration(Configuration configuration) {
    synchronized (configLock) {
      this.currentConfiguration = configuration;
      configProvided = false;
    }
  }

  protected Configuration createConfig(SnapshotProbe snapshotProbe) {
    return createConfig(Arrays.asList(snapshotProbe));
  }

  protected Configuration createConfig(Collection<SnapshotProbe> snapshotProbes) {
    return new Configuration(getAppId(), 2, snapshotProbes);
  }

  protected Configuration createConfig(
      Collection<SnapshotProbe> snapshotProbes,
      Configuration.FilterList allowList,
      Configuration.FilterList denyList) {
    return new Configuration(getAppId(), 2, snapshotProbes, null, allowList, denyList, null, null);
  }

  protected void assertCaptureArgs(
      Snapshot.CapturedContext context, String name, String typeName, String value) {
    Snapshot.CapturedValue capturedValue = context.getArguments().get(name);
    assertEquals(typeName, capturedValue.getType());
    assertEquals(value, capturedValue.getValue());
  }

  protected void assertCaptureLocals(
      Snapshot.CapturedContext context, String name, String typeName, String value) {
    Snapshot.CapturedValue localVar = context.getLocals().get(name);
    assertEquals(typeName, localVar.getType());
    assertEquals(value, localVar.getValue());
  }

  protected void assertCaptureFields(
      Snapshot.CapturedContext context, String name, String typeName, String value) {
    Snapshot.CapturedValue field = context.getFields().get(name);
    assertEquals(typeName, field.getType());
    assertEquals(value, field.getValue());
  }

  protected void assertCaptureFieldsRegEx(
      Snapshot.CapturedContext context, String name, String typeName, String regExValue) {
    Snapshot.CapturedValue field = context.getFields().get(name);
    assertEquals(typeName, field.getType());
    assertTrue(field.getValue(), Pattern.matches(regExValue, field.getValue()));
  }

  protected void assertCaptureFieldCount(Snapshot.CapturedContext context, int expectedFieldCount) {
    assertEquals(expectedFieldCount, context.getFields().size());
  }

  protected void assertCaptureReturnValue(
      Snapshot.CapturedContext context, String typeName, String value) {
    Snapshot.CapturedValue returnValue = context.getLocals().get("@return");
    assertEquals(typeName, returnValue.getType());
    assertEquals(value, returnValue.getValue());
  }

  protected void assertCaptureReturnValueRegEx(
      Snapshot.CapturedContext context, String typeName, String regex) {
    Snapshot.CapturedValue returnValue = context.getLocals().get("@return");
    assertEquals(typeName, returnValue.getType());
    assertTrue(returnValue.getValue(), Pattern.matches(regex, returnValue.getValue()));
  }

  protected void assertCaptureThrowable(
      Snapshot.CapturedContext context, String typeName, String message) {
    Snapshot.CapturedThrowable throwable = context.getThrowable();
    assertCaptureThrowable(throwable, typeName, message);
  }

  protected void assertCaptureThrowable(
      Snapshot.CapturedThrowable throwable, String typeName, String message) {
    assertNotNull(throwable);
    assertEquals(typeName, throwable.getType());
    assertEquals(message, throwable.getMessage());
  }

  private static class MockDispatcher extends okhttp3.mockwebserver.QueueDispatcher {
    private Function<RecordedRequest, MockResponse> dispatcher;

    @Override
    public MockResponse dispatch(RecordedRequest request) throws InterruptedException {
      return dispatcher.apply(request);
    }

    public void setDispatcher(Function<RecordedRequest, MockResponse> dispatcher) {
      this.dispatcher = dispatcher;
    }
  }
}<|MERGE_RESOLUTION|>--- conflicted
+++ resolved
@@ -109,19 +109,13 @@
             "-Ddd.dynamic.instrumentation.enabled=true",
             "-Ddd.remote_config.enabled=true",
             "-Ddd.remote_config.initial.poll.interval=1",
-<<<<<<< HEAD
-            "-Ddd.remote_config.integrity_check.enabled=false",
-=======
-            // "-Ddd.remote_config.url=http://localhost:" + probeServer.getPort(),
-            /*
->>>>>>> 34f2aa51
+            /*"-Ddd.remote_config.integrity_check.enabled=false",
             "-Ddd.dynamic.instrumentation.probe.url=http://localhost:"
                 + probeServer.getPort()
                 + PROBE_URL_PATH,
             "-Ddd.dynamic.instrumentation.snapshot.url=http://localhost:"
                 + snapshotServer.getPort()
-                + SNAPSHOT_URL_PATH,
-             */
+                + SNAPSHOT_URL_PATH,*/
             "-Ddd.trace.agent.url=http://localhost:" + datadogAgentServer.getPort(),
             // to verify each snapshot upload one by one
             "-Ddd.dynamic.instrumentation.upload.batch.size=1",
