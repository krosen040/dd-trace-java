package datadog.trace.api;

import java.io.BufferedReader;
import java.io.File;
import java.io.FileNotFoundException;
import java.io.FileReader;
import java.io.IOException;
import java.io.InputStreamReader;
import java.net.InetAddress;
import java.net.UnknownHostException;
import java.nio.charset.StandardCharsets;
import java.nio.file.Files;
import java.nio.file.Paths;
import java.util.ArrayList;
import java.util.Arrays;
import java.util.Collections;
import java.util.HashMap;
import java.util.HashSet;
import java.util.LinkedHashSet;
import java.util.List;
import java.util.Map;
import java.util.Properties;
import java.util.Set;
import java.util.SortedSet;
import java.util.UUID;
import java.util.regex.Pattern;
import lombok.Getter;
import lombok.ToString;
import lombok.extern.slf4j.Slf4j;

/**
 * Config reads values with the following priority: 1) system properties, 2) environment variables,
 * 3) optional configuration file. It also includes default values to ensure a valid config.
 *
 * <p>
 *
 * <p>System properties are {@link Config#PREFIX}'ed. Environment variables are the same as the
 * system property, but uppercased with '.' -> '_'.
 */
@Slf4j
@ToString(includeFieldNames = true)
public class Config {
  /** Config keys below */
  private static final String PREFIX = "dd.";

  private static final Pattern ENV_REPLACEMENT = Pattern.compile("[^a-zA-Z0-9_]");

  public static final String CONFIGURATION_FILE = "trace.config";
  public static final String SERVICE_NAME = "service.name";
  public static final String TRACE_ENABLED = "trace.enabled";
  public static final String INTEGRATIONS_ENABLED = "integrations.enabled";
  public static final String WRITER_TYPE = "writer.type";
  public static final String AGENT_HOST = "agent.host";
  public static final String TRACE_AGENT_PORT = "trace.agent.port";
  public static final String AGENT_PORT_LEGACY = "agent.port";
  public static final String AGENT_UNIX_DOMAIN_SOCKET = "trace.agent.unix.domain.socket";
  public static final String PRIORITY_SAMPLING = "priority.sampling";
  public static final String TRACE_RESOLVER_ENABLED = "trace.resolver.enabled";
  public static final String SERVICE_MAPPING = "service.mapping";

  public static final String GLOBAL_TAGS = "trace.global.tags";
  public static final String SPAN_TAGS = "trace.span.tags";
  public static final String JMX_TAGS = "trace.jmx.tags";

  public static final String TRACE_ANALYTICS_ENABLED = "trace.analytics.enabled";
  public static final String TRACE_ANNOTATIONS = "trace.annotations";
  public static final String TRACE_EXECUTORS_ALL = "trace.executors.all";
  public static final String TRACE_EXECUTORS = "trace.executors";
  public static final String TRACE_METHODS = "trace.methods";
  public static final String TRACE_CLASSES_EXCLUDE = "trace.classes.exclude";
  public static final String TRACE_SAMPLING_SERVICE_RULES = "trace.sampling.service.rules";
  public static final String TRACE_SAMPLING_OPERATION_RULES = "trace.sampling.operation.rules";
  public static final String TRACE_SAMPLING_DEFAULT_RATE = "trace.sampling.default.rate";
  public static final String TRACE_SAMPLING_RATE_LIMIT = "trace.sampling.rate.limit";
  public static final String TRACE_REPORT_HOSTNAME = "trace.report-hostname";
  public static final String HEADER_TAGS = "trace.header.tags";
  public static final String HTTP_SERVER_ERROR_STATUSES = "http.server.error.statuses";
  public static final String HTTP_CLIENT_ERROR_STATUSES = "http.client.error.statuses";
  public static final String HTTP_SERVER_TAG_QUERY_STRING = "http.server.tag.query-string";
  public static final String HTTP_CLIENT_TAG_QUERY_STRING = "http.client.tag.query-string";
  public static final String HTTP_CLIENT_HOST_SPLIT_BY_DOMAIN = "trace.http.client.split-by-domain";
  public static final String DB_CLIENT_HOST_SPLIT_BY_INSTANCE = "trace.db.client.split-by-instance";
  public static final String SPLIT_BY_TAGS = "trace.split-by-tags";
  public static final String PARTIAL_FLUSH_MIN_SPANS = "trace.partial.flush.min.spans";
  public static final String RUNTIME_CONTEXT_FIELD_INJECTION =
      "trace.runtime.context.field.injection";
  public static final String PROPAGATION_STYLE_EXTRACT = "propagation.style.extract";
  public static final String PROPAGATION_STYLE_INJECT = "propagation.style.inject";

  public static final String JMX_FETCH_ENABLED = "jmxfetch.enabled";
  public static final String JMX_FETCH_CONFIG_DIR = "jmxfetch.config.dir";
  public static final String JMX_FETCH_CONFIG = "jmxfetch.config";
  public static final String JMX_FETCH_METRICS_CONFIGS = "jmxfetch.metrics-configs";
  public static final String JMX_FETCH_CHECK_PERIOD = "jmxfetch.check-period";
  public static final String JMX_FETCH_REFRESH_BEANS_PERIOD = "jmxfetch.refresh-beans-period";
  public static final String JMX_FETCH_STATSD_HOST = "jmxfetch.statsd.host";
  public static final String JMX_FETCH_STATSD_PORT = "jmxfetch.statsd.port";

  public static final String HEALTH_METRICS_ENABLED = "trace.health.metrics.enabled";
  public static final String HEALTH_METRICS_STATSD_HOST = "trace.health.metrics.statsd.host";
  public static final String HEALTH_METRICS_STATSD_PORT = "trace.health.metrics.statsd.port";

  public static final String LOGS_INJECTION_ENABLED = "logs.injection";

  // FIXME: review naming before releasing
  public static final String PROFILING_ENABLED = "profiling.enabled";
  public static final String PROFILING_URL = "profiling.url";
  public static final String PROFILING_API_KEY = "profiling.apikey";
  public static final String PROFILING_API_KEY_FILE = "profiling.apikey.file";
  public static final String PROFILING_TAGS = "profiling.tags";
  public static final String PROFILING_STARTUP_DELAY = "profiling.start.delay";
  public static final String PROFILING_UPLOAD_PERIOD = "profiling.upload.period";
  public static final String PROFILING_CONTINUOUS_TO_PERIODIC_UPLOAD_RATIO =
      "profiling.continuous.to.periodic.upload.ratio";
  public static final String PROFILING_RECORDING_MAX_SIZE = "profiling.recording.max.size";
  public static final String PROFILING_RECORDING_MAX_AGE = "profiling.recording.max.age";
  public static final String PROFILING_PERIODIC_CONFIG_OVERRIDE_PATH =
      "profiling.periodic.config.override.path";
  public static final String PROFILING_CONTINUOUS_CONFIG_OVERRIDE_PATH =
      "profiling.continuous.config.override.path";
  public static final String PROFILING_UPLOAD_REQUEST_TIMEOUT = "profiling.upload.request.timeout";
  public static final String PROFILING_UPLOAD_REQUEST_IO_OPERATION_TIMEOUT =
      "profiling.upload.request.io-operation.timeout";
  public static final String PROFILING_UPLOAD_COMPRESSION_LEVEL =
      "profiling.upload.compression.level";
  public static final String PROFILING_PROXY_HOST = "profiling.proxy.host";
  public static final String PROFILING_PROXY_PORT = "profiling.proxy.port";
  public static final String PROFILING_PROXY_USERNAME = "profiling.proxy.username";
  public static final String PROFILING_PROXY_PASSWORD = "profiling.proxy.password";

  public static final String RUNTIME_ID_TAG = "runtime-id";
  public static final String SERVICE_TAG = "service";
  public static final String HOST_TAG = "host";
  public static final String LANGUAGE_TAG_KEY = "language";
  public static final String LANGUAGE_TAG_VALUE = "jvm";

  public static final String DEFAULT_SERVICE_NAME = "unnamed-java-app";

  private static final boolean DEFAULT_TRACE_ENABLED = true;
  public static final boolean DEFAULT_INTEGRATIONS_ENABLED = true;
  public static final String DD_AGENT_WRITER_TYPE = "DDAgentWriter";
  public static final String LOGGING_WRITER_TYPE = "LoggingWriter";
  private static final String DEFAULT_AGENT_WRITER_TYPE = DD_AGENT_WRITER_TYPE;

  public static final String DEFAULT_AGENT_HOST = "localhost";
  public static final int DEFAULT_TRACE_AGENT_PORT = 8126;
  public static final String DEFAULT_AGENT_UNIX_DOMAIN_SOCKET = null;

  private static final boolean DEFAULT_RUNTIME_CONTEXT_FIELD_INJECTION = true;

  private static final boolean DEFAULT_PRIORITY_SAMPLING_ENABLED = true;
  private static final boolean DEFAULT_TRACE_RESOLVER_ENABLED = true;
  private static final Set<Integer> DEFAULT_HTTP_SERVER_ERROR_STATUSES =
      parseIntegerRangeSet("500-599", "default");
  private static final Set<Integer> DEFAULT_HTTP_CLIENT_ERROR_STATUSES =
      parseIntegerRangeSet("400-499", "default");
  private static final boolean DEFAULT_HTTP_SERVER_TAG_QUERY_STRING = false;
  private static final boolean DEFAULT_HTTP_CLIENT_TAG_QUERY_STRING = false;
  private static final boolean DEFAULT_HTTP_CLIENT_SPLIT_BY_DOMAIN = false;
  private static final boolean DEFAULT_DB_CLIENT_HOST_SPLIT_BY_INSTANCE = false;
  private static final String DEFAULT_SPLIT_BY_TAGS = "";
  private static final int DEFAULT_PARTIAL_FLUSH_MIN_SPANS = 1000;
  private static final String DEFAULT_PROPAGATION_STYLE_EXTRACT = PropagationStyle.DATADOG.name();
  private static final String DEFAULT_PROPAGATION_STYLE_INJECT = PropagationStyle.DATADOG.name();
  private static final boolean DEFAULT_JMX_FETCH_ENABLED = true;

  public static final int DEFAULT_JMX_FETCH_STATSD_PORT = 8125;

  public static final boolean DEFAULT_METRICS_ENABLED = false;
  // No default constants for metrics statsd support -- falls back to jmx fetch values

  public static final boolean DEFAULT_LOGS_INJECTION_ENABLED = false;

  public static final boolean DEFAULT_PROFILING_ENABLED = false;
  public static final String DEFAULT_PROFILING_URL = "https://intake.profile.datadoghq.com";
  public static final int DEFAULT_PROFILING_STARTUP_DELAY = 10;
  public static final int DEFAULT_PROFILING_UPLOAD_PERIOD = 60; // 1 min
  public static final int DEFAULT_PROFILING_RECORDING_MAX_SIZE = 64 * 1024 * 1024; // 64 megs
  public static final int DEFAULT_PROFILING_RECORDING_MAX_AGE = 5 * 60; // 5 mins
  // always-on periodic profile
  public static final int DEFAULT_PROFILING_CONTINUOUS_TO_PERIODIC_UPLOAD_RATIO = 1;
  // TODO: Should we make this one setting?
  public static final int DEFAULT_PROFILING_UPLOAD_REQUEST_TIMEOUT = 30; // seconds
  public static final int DEFAULT_PROFILING_UPLOAD_REQUEST_IO_OPERATION_TIMEOUT = 30; // seconds
  public static final String DEFAULT_PROFILING_UPLOAD_COMPRESSION_LEVEL = "on";
  public static final int DEFAULT_PROFILING_PROXY_PORT = 8080;

  private static final String SPLIT_BY_SPACE_OR_COMMA_REGEX = "[,\\s]+";

  private static final boolean DEFAULT_TRACE_REPORT_HOSTNAME = false;
  private static final String DEFAULT_TRACE_ANNOTATIONS = null;
  private static final boolean DEFAULT_TRACE_EXECUTORS_ALL = false;
  private static final String DEFAULT_TRACE_EXECUTORS = "";
  private static final String DEFAULT_TRACE_METHODS = null;
  public static final boolean DEFAULT_TRACE_ANALYTICS_ENABLED = false;
  public static final float DEFAULT_ANALYTICS_SAMPLE_RATE = 1.0f;
  public static final double DEFAULT_TRACE_SAMPLING_RATE_LIMIT = 100;

  public enum PropagationStyle {
    DATADOG,
    B3,
    HAYSTACK
  }

  /** A tag intended for internal use only, hence not added to the public api DDTags class. */
  private static final String INTERNAL_HOST_NAME = "_dd.hostname";

  /**
   * this is a random UUID that gets generated on JVM start up and is attached to every root span
   * and every JMX metric that is sent out.
   */
  @Getter private final String runtimeId;

  @Getter private final String serviceName;
  @Getter private final boolean traceEnabled;
  @Getter private final boolean integrationsEnabled;
  @Getter private final String writerType;
  @Getter private final String agentHost;
  @Getter private final int agentPort;
  @Getter private final String agentUnixDomainSocket;
  @Getter private final boolean prioritySamplingEnabled;
  @Getter private final boolean traceResolverEnabled;
  @Getter private final Map<String, String> serviceMapping;
  private final Map<String, String> globalTags;
  private final Map<String, String> spanTags;
  private final Map<String, String> jmxTags;
  @Getter private final List<String> excludedClasses;
  @Getter private final Map<String, String> headerTags;
  @Getter private final Set<Integer> httpServerErrorStatuses;
  @Getter private final Set<Integer> httpClientErrorStatuses;
  @Getter private final boolean httpServerTagQueryString;
  @Getter private final boolean httpClientTagQueryString;
  @Getter private final boolean httpClientSplitByDomain;
  @Getter private final boolean dbClientSplitByInstance;
  @Getter private final Set<String> splitByTags;
  @Getter private final Integer partialFlushMinSpans;
  @Getter private final boolean runtimeContextFieldInjection;
  @Getter private final Set<PropagationStyle> propagationStylesToExtract;
  @Getter private final Set<PropagationStyle> propagationStylesToInject;

  @Getter private final boolean jmxFetchEnabled;
  @Getter private final String jmxFetchConfigDir;
  @Getter private final List<String> jmxFetchConfigs;
  @Deprecated @Getter private final List<String> jmxFetchMetricsConfigs;
  @Getter private final Integer jmxFetchCheckPeriod;
  @Getter private final Integer jmxFetchRefreshBeansPeriod;
  @Getter private final String jmxFetchStatsdHost;
  @Getter private final Integer jmxFetchStatsdPort;

  // These values are default-ed to those of jmx fetch values as needed
  @Getter private final boolean healthMetricsEnabled;
  @Getter private final String healthMetricsStatsdHost;
  @Getter private final Integer healthMetricsStatsdPort;

  @Getter private final boolean logsInjectionEnabled;
  @Getter private final boolean reportHostName;

  @Getter private final String traceAnnotations;

  @Getter private final String traceMethods;

  @Getter private final boolean traceExecutorsAll;
  @Getter private final List<String> traceExecutors;

  @Getter private final boolean traceAnalyticsEnabled;

<<<<<<< HEAD
  @Getter private final boolean profilingEnabled;
  @Getter private final String profilingUrl;
  @Getter private final String profilingApiKey;
  private final Map<String, String> profilingTags;
  @Getter private final int profilingStartupDelay;
  @Getter private final int profilingUploadPeriod;
  @Getter private final int profilingContinuousToPeriodicUploadsRatio;
  @Getter private final int profilingRecordingMaxSize;
  @Getter private final int profilingRecordingMaxAge;
  @Getter private final String profilingPeriodicConfigOverridePath;
  @Getter private final String profilingContinuousConfigOverridePath;
  @Getter private final int profilingUploadRequestTimeout;
  @Getter private final int profilingUploadRequestIOOperationTimeout;
  @Getter private final String profilingUploadCompressionLevel;
  @Getter private final String profilingProxyHost;
  @Getter private final int profilingProxyPort;
  @Getter private final String profilingProxyUsername;
  @Getter private final String profilingProxyPassword;

  // Read order: System Properties -> Env Variables, [-> default value]
=======
  @Getter private final Map<String, String> traceSamplingServiceRules;
  @Getter private final Map<String, String> traceSamplingOperationRules;
  @Getter private final Double traceSamplingDefaultRate;
  @Getter private final Double traceSamplingRateLimit;

>>>>>>> e548e11d
  // Values from an optionally provided properties file
  private static Properties propertiesFromConfigFile;

  // Read order: System Properties -> Env Variables, [-> properties file], [-> default value]
  // Visible for testing
  Config() {
    propertiesFromConfigFile = loadConfigurationFile();

    runtimeId = UUID.randomUUID().toString();

    serviceName = getSettingFromEnvironment(SERVICE_NAME, DEFAULT_SERVICE_NAME);

    traceEnabled = getBooleanSettingFromEnvironment(TRACE_ENABLED, DEFAULT_TRACE_ENABLED);
    integrationsEnabled =
        getBooleanSettingFromEnvironment(INTEGRATIONS_ENABLED, DEFAULT_INTEGRATIONS_ENABLED);
    writerType = getSettingFromEnvironment(WRITER_TYPE, DEFAULT_AGENT_WRITER_TYPE);
    agentHost = getSettingFromEnvironment(AGENT_HOST, DEFAULT_AGENT_HOST);
    agentPort =
        getIntegerSettingFromEnvironment(
            TRACE_AGENT_PORT,
            getIntegerSettingFromEnvironment(AGENT_PORT_LEGACY, DEFAULT_TRACE_AGENT_PORT));
    agentUnixDomainSocket =
        getSettingFromEnvironment(AGENT_UNIX_DOMAIN_SOCKET, DEFAULT_AGENT_UNIX_DOMAIN_SOCKET);
    prioritySamplingEnabled =
        getBooleanSettingFromEnvironment(PRIORITY_SAMPLING, DEFAULT_PRIORITY_SAMPLING_ENABLED);
    traceResolverEnabled =
        getBooleanSettingFromEnvironment(TRACE_RESOLVER_ENABLED, DEFAULT_TRACE_RESOLVER_ENABLED);
    serviceMapping = getMapSettingFromEnvironment(SERVICE_MAPPING, null);

    globalTags = getMapSettingFromEnvironment(GLOBAL_TAGS, null);
    spanTags = getMapSettingFromEnvironment(SPAN_TAGS, null);
    jmxTags = getMapSettingFromEnvironment(JMX_TAGS, null);

    excludedClasses = getListSettingFromEnvironment(TRACE_CLASSES_EXCLUDE, null);
    headerTags = getMapSettingFromEnvironment(HEADER_TAGS, null);

    httpServerErrorStatuses =
        getIntegerRangeSettingFromEnvironment(
            HTTP_SERVER_ERROR_STATUSES, DEFAULT_HTTP_SERVER_ERROR_STATUSES);

    httpClientErrorStatuses =
        getIntegerRangeSettingFromEnvironment(
            HTTP_CLIENT_ERROR_STATUSES, DEFAULT_HTTP_CLIENT_ERROR_STATUSES);

    httpServerTagQueryString =
        getBooleanSettingFromEnvironment(
            HTTP_SERVER_TAG_QUERY_STRING, DEFAULT_HTTP_SERVER_TAG_QUERY_STRING);

    httpClientTagQueryString =
        getBooleanSettingFromEnvironment(
            HTTP_CLIENT_TAG_QUERY_STRING, DEFAULT_HTTP_CLIENT_TAG_QUERY_STRING);

    httpClientSplitByDomain =
        getBooleanSettingFromEnvironment(
            HTTP_CLIENT_HOST_SPLIT_BY_DOMAIN, DEFAULT_HTTP_CLIENT_SPLIT_BY_DOMAIN);

    dbClientSplitByInstance =
        getBooleanSettingFromEnvironment(
            DB_CLIENT_HOST_SPLIT_BY_INSTANCE, DEFAULT_DB_CLIENT_HOST_SPLIT_BY_INSTANCE);

    splitByTags =
        Collections.unmodifiableSet(
            new LinkedHashSet<>(
                getListSettingFromEnvironment(SPLIT_BY_TAGS, DEFAULT_SPLIT_BY_TAGS)));

    partialFlushMinSpans =
        getIntegerSettingFromEnvironment(PARTIAL_FLUSH_MIN_SPANS, DEFAULT_PARTIAL_FLUSH_MIN_SPANS);

    runtimeContextFieldInjection =
        getBooleanSettingFromEnvironment(
            RUNTIME_CONTEXT_FIELD_INJECTION, DEFAULT_RUNTIME_CONTEXT_FIELD_INJECTION);

    propagationStylesToExtract =
        getEnumSetSettingFromEnvironment(
            PROPAGATION_STYLE_EXTRACT,
            DEFAULT_PROPAGATION_STYLE_EXTRACT,
            PropagationStyle.class,
            true);
    propagationStylesToInject =
        getEnumSetSettingFromEnvironment(
            PROPAGATION_STYLE_INJECT,
            DEFAULT_PROPAGATION_STYLE_INJECT,
            PropagationStyle.class,
            true);

    jmxFetchEnabled =
        getBooleanSettingFromEnvironment(JMX_FETCH_ENABLED, DEFAULT_JMX_FETCH_ENABLED);
    jmxFetchConfigDir = getSettingFromEnvironment(JMX_FETCH_CONFIG_DIR, null);
    jmxFetchConfigs = getListSettingFromEnvironment(JMX_FETCH_CONFIG, null);
    jmxFetchMetricsConfigs = getListSettingFromEnvironment(JMX_FETCH_METRICS_CONFIGS, null);
    jmxFetchCheckPeriod = getIntegerSettingFromEnvironment(JMX_FETCH_CHECK_PERIOD, null);
    jmxFetchRefreshBeansPeriod =
        getIntegerSettingFromEnvironment(JMX_FETCH_REFRESH_BEANS_PERIOD, null);
    jmxFetchStatsdHost = getSettingFromEnvironment(JMX_FETCH_STATSD_HOST, null);
    jmxFetchStatsdPort =
        getIntegerSettingFromEnvironment(JMX_FETCH_STATSD_PORT, DEFAULT_JMX_FETCH_STATSD_PORT);

    // Writer.Builder createMonitor will use the values of the JMX fetch & agent to fill-in defaults
    healthMetricsEnabled =
        getBooleanSettingFromEnvironment(HEALTH_METRICS_ENABLED, DEFAULT_METRICS_ENABLED);
    healthMetricsStatsdHost = getSettingFromEnvironment(HEALTH_METRICS_STATSD_HOST, null);
    healthMetricsStatsdPort = getIntegerSettingFromEnvironment(HEALTH_METRICS_STATSD_PORT, null);

    logsInjectionEnabled =
        getBooleanSettingFromEnvironment(LOGS_INJECTION_ENABLED, DEFAULT_LOGS_INJECTION_ENABLED);
    reportHostName =
        getBooleanSettingFromEnvironment(TRACE_REPORT_HOSTNAME, DEFAULT_TRACE_REPORT_HOSTNAME);

    traceAnnotations = getSettingFromEnvironment(TRACE_ANNOTATIONS, DEFAULT_TRACE_ANNOTATIONS);

    traceMethods = getSettingFromEnvironment(TRACE_METHODS, DEFAULT_TRACE_METHODS);

    traceExecutorsAll =
        getBooleanSettingFromEnvironment(TRACE_EXECUTORS_ALL, DEFAULT_TRACE_EXECUTORS_ALL);

    traceExecutors = getListSettingFromEnvironment(TRACE_EXECUTORS, DEFAULT_TRACE_EXECUTORS);

    traceAnalyticsEnabled =
        getBooleanSettingFromEnvironment(TRACE_ANALYTICS_ENABLED, DEFAULT_TRACE_ANALYTICS_ENABLED);

<<<<<<< HEAD
    profilingEnabled =
        getBooleanSettingFromEnvironment(PROFILING_ENABLED, DEFAULT_PROFILING_ENABLED);
    profilingUrl = getSettingFromEnvironment(PROFILING_URL, DEFAULT_PROFILING_URL);
    // Note: We do not want APiKey to be loaded from property for security reasons
    // Note: we do not use defined default here
    // FIXME: We should use better authentication mechanism
    final String profilingApiKeyFile = getSettingFromEnvironment(PROFILING_API_KEY_FILE, null);
    String tmpProfilingApiKey =
        System.getenv(propertyNameToEnvironmentVariableName(PROFILING_API_KEY));
    if (profilingApiKeyFile != null) {
      try {
        tmpProfilingApiKey =
            new String(Files.readAllBytes(Paths.get(profilingApiKeyFile)), StandardCharsets.UTF_8)
                .trim();
      } catch (final IOException e) {
        log.error("Cannot read API key from file {}, skipping", profilingApiKeyFile, e);
      }
    }
    profilingApiKey = tmpProfilingApiKey;

    profilingTags = getMapSettingFromEnvironment(PROFILING_TAGS, null);
    profilingStartupDelay =
        getIntegerSettingFromEnvironment(PROFILING_STARTUP_DELAY, DEFAULT_PROFILING_STARTUP_DELAY);
    profilingUploadPeriod =
        getIntegerSettingFromEnvironment(PROFILING_UPLOAD_PERIOD, DEFAULT_PROFILING_UPLOAD_PERIOD);
    profilingContinuousToPeriodicUploadsRatio =
        getIntegerSettingFromEnvironment(
            PROFILING_CONTINUOUS_TO_PERIODIC_UPLOAD_RATIO,
            DEFAULT_PROFILING_CONTINUOUS_TO_PERIODIC_UPLOAD_RATIO);
    profilingRecordingMaxSize =
        getIntegerSettingFromEnvironment(
            PROFILING_RECORDING_MAX_SIZE, DEFAULT_PROFILING_RECORDING_MAX_SIZE);
    profilingRecordingMaxAge =
        getIntegerSettingFromEnvironment(
            PROFILING_RECORDING_MAX_AGE, DEFAULT_PROFILING_RECORDING_MAX_AGE);
    profilingPeriodicConfigOverridePath =
        getSettingFromEnvironment(PROFILING_PERIODIC_CONFIG_OVERRIDE_PATH, null);
    profilingContinuousConfigOverridePath =
        getSettingFromEnvironment(PROFILING_CONTINUOUS_CONFIG_OVERRIDE_PATH, null);
    profilingUploadRequestTimeout =
        getIntegerSettingFromEnvironment(
            PROFILING_UPLOAD_REQUEST_TIMEOUT, DEFAULT_PROFILING_UPLOAD_REQUEST_TIMEOUT);
    profilingUploadRequestIOOperationTimeout =
        getIntegerSettingFromEnvironment(
            PROFILING_UPLOAD_REQUEST_IO_OPERATION_TIMEOUT,
            DEFAULT_PROFILING_UPLOAD_REQUEST_IO_OPERATION_TIMEOUT);
    profilingUploadCompressionLevel =
        getSettingFromEnvironment(
            PROFILING_UPLOAD_COMPRESSION_LEVEL, DEFAULT_PROFILING_UPLOAD_COMPRESSION_LEVEL);
    profilingProxyHost = getSettingFromEnvironment(PROFILING_PROXY_HOST, null);
    profilingProxyPort =
        getIntegerSettingFromEnvironment(PROFILING_PROXY_PORT, DEFAULT_PROFILING_PROXY_PORT);
    profilingProxyUsername = getSettingFromEnvironment(PROFILING_PROXY_USERNAME, null);
    profilingProxyPassword = getSettingFromEnvironment(PROFILING_PROXY_PASSWORD, null);
=======
    traceSamplingServiceRules = getMapSettingFromEnvironment(TRACE_SAMPLING_SERVICE_RULES, null);
    traceSamplingOperationRules =
        getMapSettingFromEnvironment(TRACE_SAMPLING_OPERATION_RULES, null);
    traceSamplingDefaultRate = getDoubleSettingFromEnvironment(TRACE_SAMPLING_DEFAULT_RATE, null);
    traceSamplingRateLimit =
        getDoubleSettingFromEnvironment(
            TRACE_SAMPLING_RATE_LIMIT, DEFAULT_TRACE_SAMPLING_RATE_LIMIT);
>>>>>>> e548e11d

    log.debug("New instance: {}", this);
  }

  // Read order: Properties -> Parent
  private Config(final Properties properties, final Config parent) {
    runtimeId = parent.runtimeId;

    serviceName = properties.getProperty(SERVICE_NAME, parent.serviceName);

    traceEnabled = getPropertyBooleanValue(properties, TRACE_ENABLED, parent.traceEnabled);
    integrationsEnabled =
        getPropertyBooleanValue(properties, INTEGRATIONS_ENABLED, parent.integrationsEnabled);
    writerType = properties.getProperty(WRITER_TYPE, parent.writerType);
    agentHost = properties.getProperty(AGENT_HOST, parent.agentHost);
    agentPort =
        getPropertyIntegerValue(
            properties,
            TRACE_AGENT_PORT,
            getPropertyIntegerValue(properties, AGENT_PORT_LEGACY, parent.agentPort));
    agentUnixDomainSocket =
        properties.getProperty(AGENT_UNIX_DOMAIN_SOCKET, parent.agentUnixDomainSocket);
    prioritySamplingEnabled =
        getPropertyBooleanValue(properties, PRIORITY_SAMPLING, parent.prioritySamplingEnabled);
    traceResolverEnabled =
        getPropertyBooleanValue(properties, TRACE_RESOLVER_ENABLED, parent.traceResolverEnabled);
    serviceMapping = getPropertyMapValue(properties, SERVICE_MAPPING, parent.serviceMapping);

    globalTags = getPropertyMapValue(properties, GLOBAL_TAGS, parent.globalTags);
    spanTags = getPropertyMapValue(properties, SPAN_TAGS, parent.spanTags);
    jmxTags = getPropertyMapValue(properties, JMX_TAGS, parent.jmxTags);
    excludedClasses =
        getPropertyListValue(properties, TRACE_CLASSES_EXCLUDE, parent.excludedClasses);
    headerTags = getPropertyMapValue(properties, HEADER_TAGS, parent.headerTags);

    httpServerErrorStatuses =
        getPropertyIntegerRangeValue(
            properties, HTTP_SERVER_ERROR_STATUSES, parent.httpServerErrorStatuses);

    httpClientErrorStatuses =
        getPropertyIntegerRangeValue(
            properties, HTTP_CLIENT_ERROR_STATUSES, parent.httpClientErrorStatuses);

    httpServerTagQueryString =
        getPropertyBooleanValue(
            properties, HTTP_SERVER_TAG_QUERY_STRING, parent.httpServerTagQueryString);

    httpClientTagQueryString =
        getPropertyBooleanValue(
            properties, HTTP_CLIENT_TAG_QUERY_STRING, parent.httpClientTagQueryString);

    httpClientSplitByDomain =
        getPropertyBooleanValue(
            properties, HTTP_CLIENT_HOST_SPLIT_BY_DOMAIN, parent.httpClientSplitByDomain);

    dbClientSplitByInstance =
        getPropertyBooleanValue(
            properties, DB_CLIENT_HOST_SPLIT_BY_INSTANCE, parent.dbClientSplitByInstance);

    splitByTags =
        Collections.unmodifiableSet(
            new LinkedHashSet<>(
                getPropertyListValue(
                    properties, SPLIT_BY_TAGS, new ArrayList<>(parent.splitByTags))));

    partialFlushMinSpans =
        getPropertyIntegerValue(properties, PARTIAL_FLUSH_MIN_SPANS, parent.partialFlushMinSpans);

    runtimeContextFieldInjection =
        getPropertyBooleanValue(
            properties, RUNTIME_CONTEXT_FIELD_INJECTION, parent.runtimeContextFieldInjection);

    final Set<PropagationStyle> parsedPropagationStylesToExtract =
        getPropertySetValue(properties, PROPAGATION_STYLE_EXTRACT, PropagationStyle.class);
    propagationStylesToExtract =
        parsedPropagationStylesToExtract == null
            ? parent.propagationStylesToExtract
            : parsedPropagationStylesToExtract;
    final Set<PropagationStyle> parsedPropagationStylesToInject =
        getPropertySetValue(properties, PROPAGATION_STYLE_INJECT, PropagationStyle.class);
    propagationStylesToInject =
        parsedPropagationStylesToInject == null
            ? parent.propagationStylesToInject
            : parsedPropagationStylesToInject;

    jmxFetchEnabled =
        getPropertyBooleanValue(properties, JMX_FETCH_ENABLED, parent.jmxFetchEnabled);
    jmxFetchConfigDir = properties.getProperty(JMX_FETCH_CONFIG_DIR, parent.jmxFetchConfigDir);
    jmxFetchConfigs = getPropertyListValue(properties, JMX_FETCH_CONFIG, parent.jmxFetchConfigs);
    jmxFetchMetricsConfigs =
        getPropertyListValue(properties, JMX_FETCH_METRICS_CONFIGS, parent.jmxFetchMetricsConfigs);
    jmxFetchCheckPeriod =
        getPropertyIntegerValue(properties, JMX_FETCH_CHECK_PERIOD, parent.jmxFetchCheckPeriod);
    jmxFetchRefreshBeansPeriod =
        getPropertyIntegerValue(
            properties, JMX_FETCH_REFRESH_BEANS_PERIOD, parent.jmxFetchRefreshBeansPeriod);
    jmxFetchStatsdHost = properties.getProperty(JMX_FETCH_STATSD_HOST, parent.jmxFetchStatsdHost);
    jmxFetchStatsdPort =
        getPropertyIntegerValue(properties, JMX_FETCH_STATSD_PORT, parent.jmxFetchStatsdPort);

    healthMetricsEnabled =
        getPropertyBooleanValue(properties, HEALTH_METRICS_ENABLED, DEFAULT_METRICS_ENABLED);
    healthMetricsStatsdHost =
        properties.getProperty(HEALTH_METRICS_STATSD_HOST, parent.healthMetricsStatsdHost);
    healthMetricsStatsdPort =
        getPropertyIntegerValue(
            properties, HEALTH_METRICS_STATSD_PORT, parent.healthMetricsStatsdPort);

    logsInjectionEnabled =
        getBooleanSettingFromEnvironment(LOGS_INJECTION_ENABLED, DEFAULT_LOGS_INJECTION_ENABLED);
    reportHostName =
        getPropertyBooleanValue(properties, TRACE_REPORT_HOSTNAME, parent.reportHostName);

    traceAnnotations = properties.getProperty(TRACE_ANNOTATIONS, parent.traceAnnotations);

    traceMethods = properties.getProperty(TRACE_METHODS, parent.traceMethods);

    traceExecutorsAll =
        getPropertyBooleanValue(properties, TRACE_EXECUTORS_ALL, parent.traceExecutorsAll);
    traceExecutors = getPropertyListValue(properties, TRACE_EXECUTORS, parent.traceExecutors);

    traceAnalyticsEnabled =
        getPropertyBooleanValue(properties, TRACE_ANALYTICS_ENABLED, parent.traceAnalyticsEnabled);

<<<<<<< HEAD
    profilingEnabled =
        getPropertyBooleanValue(properties, PROFILING_ENABLED, parent.profilingEnabled);
    profilingUrl = properties.getProperty(PROFILING_URL, parent.profilingUrl);
    profilingApiKey = properties.getProperty(PROFILING_API_KEY, parent.profilingApiKey);
    profilingTags = getPropertyMapValue(properties, PROFILING_TAGS, parent.profilingTags);
    profilingStartupDelay =
        getPropertyIntegerValue(properties, PROFILING_STARTUP_DELAY, parent.profilingStartupDelay);
    profilingUploadPeriod =
        getPropertyIntegerValue(properties, PROFILING_UPLOAD_PERIOD, parent.profilingUploadPeriod);
    profilingContinuousToPeriodicUploadsRatio =
        getPropertyIntegerValue(
            properties,
            PROFILING_CONTINUOUS_TO_PERIODIC_UPLOAD_RATIO,
            parent.profilingContinuousToPeriodicUploadsRatio);
    profilingRecordingMaxSize =
        getPropertyIntegerValue(
            properties, PROFILING_RECORDING_MAX_SIZE, parent.profilingRecordingMaxSize);
    profilingRecordingMaxAge =
        getPropertyIntegerValue(
            properties, PROFILING_RECORDING_MAX_AGE, parent.profilingRecordingMaxAge);
    profilingPeriodicConfigOverridePath =
        properties.getProperty(
            PROFILING_PERIODIC_CONFIG_OVERRIDE_PATH, parent.profilingPeriodicConfigOverridePath);
    profilingContinuousConfigOverridePath =
        properties.getProperty(
            PROFILING_CONTINUOUS_CONFIG_OVERRIDE_PATH,
            parent.profilingContinuousConfigOverridePath);
    profilingUploadRequestTimeout =
        getPropertyIntegerValue(
            properties, PROFILING_UPLOAD_REQUEST_TIMEOUT, parent.profilingUploadRequestTimeout);
    profilingUploadRequestIOOperationTimeout =
        getPropertyIntegerValue(
            properties,
            PROFILING_UPLOAD_REQUEST_IO_OPERATION_TIMEOUT,
            parent.profilingUploadRequestIOOperationTimeout);
    profilingUploadCompressionLevel =
        properties.getProperty(
            PROFILING_UPLOAD_COMPRESSION_LEVEL, parent.profilingUploadCompressionLevel);
    profilingProxyHost = properties.getProperty(PROFILING_PROXY_HOST, parent.profilingProxyHost);
    profilingProxyPort =
        getPropertyIntegerValue(properties, PROFILING_PROXY_PORT, parent.profilingProxyPort);
    profilingProxyUsername =
        properties.getProperty(PROFILING_PROXY_USERNAME, parent.profilingProxyUsername);
    profilingProxyPassword =
        properties.getProperty(PROFILING_PROXY_PASSWORD, parent.profilingProxyPassword);
=======
    traceSamplingServiceRules =
        getPropertyMapValue(
            properties, TRACE_SAMPLING_SERVICE_RULES, parent.traceSamplingServiceRules);
    traceSamplingOperationRules =
        getPropertyMapValue(
            properties, TRACE_SAMPLING_OPERATION_RULES, parent.traceSamplingOperationRules);
    traceSamplingDefaultRate =
        getPropertyDoubleValue(
            properties, TRACE_SAMPLING_DEFAULT_RATE, parent.traceSamplingDefaultRate);
    traceSamplingRateLimit =
        getPropertyDoubleValue(
            properties, TRACE_SAMPLING_RATE_LIMIT, parent.traceSamplingRateLimit);
>>>>>>> e548e11d

    log.debug("New instance: {}", this);
  }

  /** @return A map of tags to be applied only to the local application root span. */
  public Map<String, String> getLocalRootSpanTags() {
    final Map<String, String> runtimeTags = getRuntimeTags();
    final Map<String, String> result = new HashMap<>(runtimeTags);
    result.put(LANGUAGE_TAG_KEY, LANGUAGE_TAG_VALUE);

    if (reportHostName) {
      final String hostName = getHostName();
      if (null != hostName && !hostName.isEmpty()) {
        result.put(INTERNAL_HOST_NAME, hostName);
      }
    }

    return Collections.unmodifiableMap(result);
  }

  public Map<String, String> getMergedSpanTags() {
    // DO not include runtimeId into span tags: we only want that added to the root span
    final Map<String, String> result = newHashMap(globalTags.size() + spanTags.size());
    result.putAll(globalTags);
    result.putAll(spanTags);
    return Collections.unmodifiableMap(result);
  }

  public Map<String, String> getMergedJmxTags() {
    final Map<String, String> runtimeTags = getRuntimeTags();
    final Map<String, String> result =
        newHashMap(
            globalTags.size() + jmxTags.size() + runtimeTags.size() + 1 /* for serviceName */);
    result.putAll(globalTags);
    result.putAll(jmxTags);
    result.putAll(runtimeTags);
    // service name set here instead of getRuntimeTags because apm already manages the service tag
    // and may chose to override it.
    // Additionally, infra/JMX metrics require `service` rather than APM's `service.name` tag
    result.put(SERVICE_TAG, serviceName);
    return Collections.unmodifiableMap(result);
  }

  public Map<String, String> getMergedProfilingTags() {
    final Map<String, String> runtimeTags = getRuntimeTags();
    final String host = getHostName();
    final Map<String, String> result =
        newHashMap(
            globalTags.size()
                + profilingTags.size()
                + runtimeTags.size()
                + 3 /* for serviceName and host and language */);
    result.put(HOST_TAG, host); // Host goes first to allow to override it
    result.putAll(globalTags);
    result.putAll(profilingTags);
    result.putAll(runtimeTags);
    // service name set here instead of getRuntimeTags because apm already manages the service tag
    // and may chose to override it.
    result.put(SERVICE_TAG, serviceName);
    result.put(LANGUAGE_TAG_KEY, LANGUAGE_TAG_VALUE);
    return Collections.unmodifiableMap(result);
  }

  /**
   * Returns the sample rate for the specified instrumentation or {@link
   * #DEFAULT_ANALYTICS_SAMPLE_RATE} if none specified.
   */
  public float getInstrumentationAnalyticsSampleRate(final String... aliases) {
    for (final String alias : aliases) {
      final Float rate = getFloatSettingFromEnvironment(alias + ".analytics.sample-rate", null);
      if (null != rate) {
        return rate;
      }
    }
    return DEFAULT_ANALYTICS_SAMPLE_RATE;
  }

  /**
   * Return a map of tags required by the datadog backend to link runtime metrics (i.e. jmx) and
   * traces.
   *
   * <p>These tags must be applied to every runtime metrics and placed on the root span of every
   * trace.
   *
   * @return A map of tag-name -> tag-value
   */
  private Map<String, String> getRuntimeTags() {
    final Map<String, String> result = newHashMap(2);
    result.put(RUNTIME_ID_TAG, runtimeId);
    return Collections.unmodifiableMap(result);
  }

  public boolean isIntegrationEnabled(
      final SortedSet<String> integrationNames, final boolean defaultEnabled) {
    return integrationEnabled(integrationNames, defaultEnabled);
  }

  /**
   * @deprecated This method should only be used internally. Use the instance getter instead {@link
   *     #isIntegrationEnabled(SortedSet, boolean)}.
   * @param integrationNames
   * @param defaultEnabled
   * @return
   */
  public static boolean integrationEnabled(
      final SortedSet<String> integrationNames, final boolean defaultEnabled) {
    // If default is enabled, we want to enable individually,
    // if default is disabled, we want to disable individually.
    boolean anyEnabled = defaultEnabled;
    for (final String name : integrationNames) {
      final boolean configEnabled =
          getBooleanSettingFromEnvironment("integration." + name + ".enabled", defaultEnabled);
      if (defaultEnabled) {
        anyEnabled &= configEnabled;
      } else {
        anyEnabled |= configEnabled;
      }
    }
    return anyEnabled;
  }

  public boolean isJmxFetchIntegrationEnabled(
      final SortedSet<String> integrationNames, final boolean defaultEnabled) {
    return jmxFetchIntegrationEnabled(integrationNames, defaultEnabled);
  }

  /**
   * @deprecated This method should only be used internally. Use the instance getter instead {@link
   *     #isJmxFetchIntegrationEnabled(SortedSet, boolean)}.
   * @param integrationNames
   * @param defaultEnabled
   * @return
   */
  public static boolean jmxFetchIntegrationEnabled(
      final SortedSet<String> integrationNames, final boolean defaultEnabled) {
    // If default is enabled, we want to enable individually,
    // if default is disabled, we want to disable individually.
    boolean anyEnabled = defaultEnabled;
    for (final String name : integrationNames) {
      final boolean configEnabled =
          getBooleanSettingFromEnvironment("jmxfetch." + name + ".enabled", defaultEnabled);
      if (defaultEnabled) {
        anyEnabled &= configEnabled;
      } else {
        anyEnabled |= configEnabled;
      }
    }
    return anyEnabled;
  }

  public boolean isTraceAnalyticsIntegrationEnabled(
      final SortedSet<String> integrationNames, final boolean defaultEnabled) {
    return traceAnalyticsIntegrationEnabled(integrationNames, defaultEnabled);
  }

  /**
   * @deprecated This method should only be used internally. Use the instance getter instead {@link
   *     #isTraceAnalyticsIntegrationEnabled(SortedSet, boolean)}.
   * @param integrationNames
   * @param defaultEnabled
   * @return
   */
  public static boolean traceAnalyticsIntegrationEnabled(
      final SortedSet<String> integrationNames, final boolean defaultEnabled) {
    // If default is enabled, we want to enable individually,
    // if default is disabled, we want to disable individually.
    boolean anyEnabled = defaultEnabled;
    for (final String name : integrationNames) {
      final boolean configEnabled =
          getBooleanSettingFromEnvironment(name + ".analytics.enabled", defaultEnabled);
      if (defaultEnabled) {
        anyEnabled &= configEnabled;
      } else {
        anyEnabled |= configEnabled;
      }
    }
    return anyEnabled;
  }

  /**
   * Helper method that takes the name, adds a "dd." prefix then checks for System Properties of
   * that name. If none found, the name is converted to an Environment Variable and used to check
   * the env. If none of the above returns a value, then an optional properties file if checked. If
   * setting is not configured in either location, <code>defaultValue</code> is returned.
   *
   * @param name
   * @param defaultValue
   * @return
   * @deprecated This method should only be used internally. Use the explicit getter instead.
   */
  public static String getSettingFromEnvironment(final String name, final String defaultValue) {
    String value;

    // System properties and properties provided from command line have the highest precedence
    value = System.getProperties().getProperty(propertyNameToSystemPropertyName(name));
    if (null != value) {
      return value;
    }

    // If value not provided from system properties, looking at env variables
    value = System.getenv(propertyNameToEnvironmentVariableName(name));
    if (null != value) {
      return value;
    }

    // If value is not defined yet, we look at properties optionally defined in a properties file
    value = propertiesFromConfigFile.getProperty(propertyNameToSystemPropertyName(name));
    if (null != value) {
      return value;
    }

    return defaultValue;
  }

  /** @deprecated This method should only be used internally. Use the explicit getter instead. */
  private static Map<String, String> getMapSettingFromEnvironment(
      final String name, final String defaultValue) {
    return parseMap(
        getSettingFromEnvironment(name, defaultValue), propertyNameToSystemPropertyName(name));
  }

  /**
   * Calls {@link #getSettingFromEnvironment(String, String)} and converts the result to a list by
   * splitting on `,`.
   *
   * @deprecated This method should only be used internally. Use the explicit getter instead.
   */
  public static List<String> getListSettingFromEnvironment(
      final String name, final String defaultValue) {
    return parseList(getSettingFromEnvironment(name, defaultValue));
  }

  /**
   * Calls {@link #getSettingFromEnvironment(String, String)} and converts the result to a Boolean.
   *
   * @deprecated This method should only be used internally. Use the explicit getter instead.
   */
  public static Boolean getBooleanSettingFromEnvironment(
      final String name, final Boolean defaultValue) {
    final String value = getSettingFromEnvironment(name, null);
    return value == null || value.trim().isEmpty() ? defaultValue : Boolean.valueOf(value);
  }

  /**
   * Calls {@link #getSettingFromEnvironment(String, String)} and converts the result to a Float.
   *
   * @deprecated This method should only be used internally. Use the explicit getter instead.
   */
  public static Float getFloatSettingFromEnvironment(final String name, final Float defaultValue) {
    final String value = getSettingFromEnvironment(name, null);
    try {
      return value == null ? defaultValue : Float.valueOf(value);
    } catch (final NumberFormatException e) {
      log.warn("Invalid configuration for " + name, e);
      return defaultValue;
    }
  }

  /**
   * Calls {@link #getSettingFromEnvironment(String, String)} and converts the result to a Double.
   *
   * @deprecated This method should only be used internally. Use the explicit getter instead.
   */
  public static Double getDoubleSettingFromEnvironment(
      final String name, final Double defaultValue) {
    final String value = getSettingFromEnvironment(name, null);
    try {
      return value == null ? defaultValue : Double.valueOf(value);
    } catch (final NumberFormatException e) {
      log.warn("Invalid configuration for " + name, e);
      return defaultValue;
    }
  }

  /**
   * Calls {@link #getSettingFromEnvironment(String, String)} and converts the result to a Integer.
   */
  private static Integer getIntegerSettingFromEnvironment(
      final String name, final Integer defaultValue) {
    final String value = getSettingFromEnvironment(name, null);
    try {
      return value == null ? defaultValue : Integer.valueOf(value);
    } catch (final NumberFormatException e) {
      log.warn("Invalid configuration for " + name, e);
      return defaultValue;
    }
  }

  /**
   * Calls {@link #getSettingFromEnvironment(String, String)} and converts the result to a set of
   * strings splitting by space or comma.
   */
  private static <T extends Enum<T>> Set<T> getEnumSetSettingFromEnvironment(
      final String name,
      final String defaultValue,
      final Class<T> clazz,
      final boolean emptyResultMeansUseDefault) {
    final String value = getSettingFromEnvironment(name, defaultValue);
    Set<T> result =
        convertStringSetToEnumSet(
            parseStringIntoSetOfNonEmptyStrings(value, SPLIT_BY_SPACE_OR_COMMA_REGEX), clazz);

    if (emptyResultMeansUseDefault && result.isEmpty()) {
      // Treat empty parsing result as no value and use default instead
      result =
          convertStringSetToEnumSet(
              parseStringIntoSetOfNonEmptyStrings(defaultValue, SPLIT_BY_SPACE_OR_COMMA_REGEX),
              clazz);
    }

    return result;
  }

  private Set<Integer> getIntegerRangeSettingFromEnvironment(
      final String name, final Set<Integer> defaultValue) {
    final String value = getSettingFromEnvironment(name, null);
    try {
      return value == null ? defaultValue : parseIntegerRangeSet(value, name);
    } catch (final NumberFormatException e) {
      log.warn("Invalid configuration for " + name, e);
      return defaultValue;
    }
  }

  /**
   * Converts the property name, e.g. 'service.name' into a public environment variable name, e.g.
   * `DD_SERVICE_NAME`.
   *
   * @param setting The setting name, e.g. `service.name`
   * @return The public facing environment variable name
   */
  private static String propertyNameToEnvironmentVariableName(final String setting) {
    return ENV_REPLACEMENT
        .matcher(propertyNameToSystemPropertyName(setting).toUpperCase())
        .replaceAll("_");
  }

  /**
   * Converts the property name, e.g. 'service.name' into a public system property name, e.g.
   * `dd.service.name`.
   *
   * @param setting The setting name, e.g. `service.name`
   * @return The public facing system property name
   */
  private static String propertyNameToSystemPropertyName(final String setting) {
    return PREFIX + setting;
  }

  private static Map<String, String> getPropertyMapValue(
      final Properties properties, final String name, final Map<String, String> defaultValue) {
    final String value = properties.getProperty(name);
    return value == null || value.trim().isEmpty() ? defaultValue : parseMap(value, name);
  }

  private static List<String> getPropertyListValue(
      final Properties properties, final String name, final List<String> defaultValue) {
    final String value = properties.getProperty(name);
    return value == null || value.trim().isEmpty() ? defaultValue : parseList(value);
  }

  private static Boolean getPropertyBooleanValue(
      final Properties properties, final String name, final Boolean defaultValue) {
    final String value = properties.getProperty(name);
    return value == null || value.trim().isEmpty() ? defaultValue : Boolean.valueOf(value);
  }

  private static Integer getPropertyIntegerValue(
      final Properties properties, final String name, final Integer defaultValue) {
    final String value = properties.getProperty(name);
    return value == null || value.trim().isEmpty() ? defaultValue : Integer.valueOf(value);
  }

  private static Double getPropertyDoubleValue(
      final Properties properties, final String name, final Double defaultValue) {
    final String value = properties.getProperty(name);
    return value == null || value.trim().isEmpty() ? defaultValue : Double.valueOf(value);
  }

  private static <T extends Enum<T>> Set<T> getPropertySetValue(
      final Properties properties, final String name, final Class<T> clazz) {
    final String value = properties.getProperty(name);
    if (value != null) {
      final Set<T> result =
          convertStringSetToEnumSet(
              parseStringIntoSetOfNonEmptyStrings(value, SPLIT_BY_SPACE_OR_COMMA_REGEX), clazz);
      if (!result.isEmpty()) {
        return result;
      }
    }
    // null means parent value should be used
    return null;
  }

  private Set<Integer> getPropertyIntegerRangeValue(
      final Properties properties, final String name, final Set<Integer> defaultValue) {
    final String value = properties.getProperty(name);
    try {
      return value == null ? defaultValue : parseIntegerRangeSet(value, name);
    } catch (final NumberFormatException e) {
      log.warn("Invalid configuration for " + name, e);
      return defaultValue;
    }
  }

  private static Map<String, String> parseMap(final String str, final String settingName) {
    // If we ever want to have default values besides an empty map, this will need to change.
    if (str == null || str.trim().isEmpty()) {
      return Collections.emptyMap();
    }
    if (!str.matches("(([^,:]+:[^,:]*,)*([^,:]+:[^,:]*),?)?")) {
      log.warn(
          "Invalid config for {}: '{}'. Must match 'key1:value1,key2:value2'.", settingName, str);
      return Collections.emptyMap();
    }

    final String[] tokens = str.split(",", -1);
    final Map<String, String> map = newHashMap(tokens.length);

    for (final String token : tokens) {
      final String[] keyValue = token.split(":", -1);
      if (keyValue.length == 2) {
        final String key = keyValue[0].trim();
        final String value = keyValue[1].trim();
        if (value.length() <= 0) {
          log.warn("Ignoring empty value for key '{}' in config for {}", key, settingName);
          continue;
        }
        map.put(key, value);
      }
    }
    return Collections.unmodifiableMap(map);
  }

  private static Set<Integer> parseIntegerRangeSet(String str, final String settingName)
      throws NumberFormatException {
    assert str != null;
    str = str.replaceAll("\\s", "");
    if (!str.matches("\\d{3}(?:-\\d{3})?(?:,\\d{3}(?:-\\d{3})?)*")) {
      log.warn(
          "Invalid config for {}: '{}'. Must be formatted like '400-403,405,410-499'.",
          settingName,
          str);
      throw new NumberFormatException();
    }

    final String[] tokens = str.split(",", -1);
    final Set<Integer> set = new HashSet<>();

    for (final String token : tokens) {
      final String[] range = token.split("-", -1);
      if (range.length == 1) {
        set.add(Integer.parseInt(range[0]));
      } else if (range.length == 2) {
        final int left = Integer.parseInt(range[0]);
        final int right = Integer.parseInt(range[1]);
        final int min = Math.min(left, right);
        final int max = Math.max(left, right);
        for (int i = min; i <= max; i++) {
          set.add(i);
        }
      }
    }
    return Collections.unmodifiableSet(set);
  }

  private static Map<String, String> newHashMap(final int size) {
    return new HashMap<>(size + 1, 1f);
  }

  private static List<String> parseList(final String str) {
    if (str == null || str.trim().isEmpty()) {
      return Collections.emptyList();
    }

    final String[] tokens = str.split(",", -1);
    // Remove whitespace from each item.
    for (int i = 0; i < tokens.length; i++) {
      tokens[i] = tokens[i].trim();
    }
    return Collections.unmodifiableList(Arrays.asList(tokens));
  }

  private static Set<String> parseStringIntoSetOfNonEmptyStrings(
      final String str, final String regex) {
    // Using LinkedHashSet to preserve original string order
    final Set<String> result = new LinkedHashSet<>();
    // Java returns single value when splitting an empty string. We do not need that value, so
    // we need to throw it out.
    for (final String value : str.split(regex)) {
      if (!value.isEmpty()) {
        result.add(value);
      }
    }
    return Collections.unmodifiableSet(result);
  }

  private static <V extends Enum<V>> Set<V> convertStringSetToEnumSet(
      final Set<String> input, final Class<V> clazz) {
    // Using LinkedHashSet to preserve original string order
    final Set<V> result = new LinkedHashSet<>();
    for (final String value : input) {
      try {
        result.add(Enum.valueOf(clazz, value.toUpperCase()));
      } catch (final IllegalArgumentException e) {
        log.debug("Cannot recognize config string value: {}, {}", value, clazz);
      }
    }
    return Collections.unmodifiableSet(result);
  }

  /**
   * Loads the optional configuration properties file into the global {@link Properties} object.
   *
   * @return The {@link Properties} object. the returned instance might be empty of file does not
   *     exist or if it is in a wrong format.
   */
  private static Properties loadConfigurationFile() {
    final Properties properties = new Properties();

    // Reading from system property first and from env after
    String configurationFilePath =
        System.getProperty(propertyNameToSystemPropertyName(CONFIGURATION_FILE));
    if (null == configurationFilePath) {
      configurationFilePath =
          System.getenv(propertyNameToEnvironmentVariableName(CONFIGURATION_FILE));
    }
    if (null == configurationFilePath) {
      return properties;
    }

    // Normalizing tilde (~) paths for unix systems
    configurationFilePath =
        configurationFilePath.replaceFirst("^~", System.getProperty("user.home"));

    // Configuration properties file is optional
    final File configurationFile = new File(configurationFilePath);
    if (!configurationFile.exists()) {
      log.error("Configuration file '{}' not found.", configurationFilePath);
      return properties;
    }

    try {
      final FileReader fileReader = new FileReader(configurationFile);
      properties.load(fileReader);
    } catch (final FileNotFoundException fnf) {
      log.error("Configuration file '{}' not found.", configurationFilePath);
    } catch (final IOException ioe) {
      log.error(
          "Configuration file '{}' cannot be accessed or correctly parsed.", configurationFilePath);
    }

    return properties;
  }

  /** Returns the detected hostname. First tries locally, then using DNS */
  private String getHostName() {
    String possibleHostname = null;

    // Try environment variable.  This works in almost all environments
    if (System.getProperty("os.name").startsWith("Windows")) {
      possibleHostname = System.getenv("COMPUTERNAME");
    } else {
      possibleHostname = System.getenv("HOSTNAME");
    }

    if (possibleHostname != null && !possibleHostname.isEmpty()) {
      log.debug("Determined hostname from environment variable");
      return possibleHostname.trim();
    }

    // Try hostname command
    try {
      final Process process = Runtime.getRuntime().exec("hostname");
      final BufferedReader reader =
          new BufferedReader(new InputStreamReader(process.getInputStream()));
      possibleHostname = reader.readLine();
    } catch (final Exception e) {
      // Ignore.  Hostname command is not always available
    }

    if (possibleHostname != null && !possibleHostname.isEmpty()) {
      log.debug("Determined hostname from hostname command");
      return possibleHostname.trim();
    }

    // From DNS
    try {
      return InetAddress.getLocalHost().getHostName();
    } catch (final UnknownHostException e) {
      // If we are not able to detect the hostname we do not throw an exception.
    }

    return null;
  }

  // This has to be placed after all other static fields to give them a chance to initialize
  private static final Config INSTANCE = new Config();

  public static Config get() {
    return INSTANCE;
  }

  public static Config get(final Properties properties) {
    if (properties == null || properties.isEmpty()) {
      return INSTANCE;
    } else {
      return new Config(properties, INSTANCE);
    }
  }
}<|MERGE_RESOLUTION|>--- conflicted
+++ resolved
@@ -264,7 +264,11 @@
 
   @Getter private final boolean traceAnalyticsEnabled;
 
-<<<<<<< HEAD
+  @Getter private final Map<String, String> traceSamplingServiceRules;
+  @Getter private final Map<String, String> traceSamplingOperationRules;
+  @Getter private final Double traceSamplingDefaultRate;
+  @Getter private final Double traceSamplingRateLimit;
+
   @Getter private final boolean profilingEnabled;
   @Getter private final String profilingUrl;
   @Getter private final String profilingApiKey;
@@ -284,14 +288,6 @@
   @Getter private final String profilingProxyUsername;
   @Getter private final String profilingProxyPassword;
 
-  // Read order: System Properties -> Env Variables, [-> default value]
-=======
-  @Getter private final Map<String, String> traceSamplingServiceRules;
-  @Getter private final Map<String, String> traceSamplingOperationRules;
-  @Getter private final Double traceSamplingDefaultRate;
-  @Getter private final Double traceSamplingRateLimit;
-
->>>>>>> e548e11d
   // Values from an optionally provided properties file
   private static Properties propertiesFromConfigFile;
 
@@ -412,7 +408,14 @@
     traceAnalyticsEnabled =
         getBooleanSettingFromEnvironment(TRACE_ANALYTICS_ENABLED, DEFAULT_TRACE_ANALYTICS_ENABLED);
 
-<<<<<<< HEAD
+    traceSamplingServiceRules = getMapSettingFromEnvironment(TRACE_SAMPLING_SERVICE_RULES, null);
+    traceSamplingOperationRules =
+        getMapSettingFromEnvironment(TRACE_SAMPLING_OPERATION_RULES, null);
+    traceSamplingDefaultRate = getDoubleSettingFromEnvironment(TRACE_SAMPLING_DEFAULT_RATE, null);
+    traceSamplingRateLimit =
+        getDoubleSettingFromEnvironment(
+            TRACE_SAMPLING_RATE_LIMIT, DEFAULT_TRACE_SAMPLING_RATE_LIMIT);
+
     profilingEnabled =
         getBooleanSettingFromEnvironment(PROFILING_ENABLED, DEFAULT_PROFILING_ENABLED);
     profilingUrl = getSettingFromEnvironment(PROFILING_URL, DEFAULT_PROFILING_URL);
@@ -467,15 +470,6 @@
         getIntegerSettingFromEnvironment(PROFILING_PROXY_PORT, DEFAULT_PROFILING_PROXY_PORT);
     profilingProxyUsername = getSettingFromEnvironment(PROFILING_PROXY_USERNAME, null);
     profilingProxyPassword = getSettingFromEnvironment(PROFILING_PROXY_PASSWORD, null);
-=======
-    traceSamplingServiceRules = getMapSettingFromEnvironment(TRACE_SAMPLING_SERVICE_RULES, null);
-    traceSamplingOperationRules =
-        getMapSettingFromEnvironment(TRACE_SAMPLING_OPERATION_RULES, null);
-    traceSamplingDefaultRate = getDoubleSettingFromEnvironment(TRACE_SAMPLING_DEFAULT_RATE, null);
-    traceSamplingRateLimit =
-        getDoubleSettingFromEnvironment(
-            TRACE_SAMPLING_RATE_LIMIT, DEFAULT_TRACE_SAMPLING_RATE_LIMIT);
->>>>>>> e548e11d
 
     log.debug("New instance: {}", this);
   }
@@ -600,7 +594,19 @@
     traceAnalyticsEnabled =
         getPropertyBooleanValue(properties, TRACE_ANALYTICS_ENABLED, parent.traceAnalyticsEnabled);
 
-<<<<<<< HEAD
+    traceSamplingServiceRules =
+        getPropertyMapValue(
+            properties, TRACE_SAMPLING_SERVICE_RULES, parent.traceSamplingServiceRules);
+    traceSamplingOperationRules =
+        getPropertyMapValue(
+            properties, TRACE_SAMPLING_OPERATION_RULES, parent.traceSamplingOperationRules);
+    traceSamplingDefaultRate =
+        getPropertyDoubleValue(
+            properties, TRACE_SAMPLING_DEFAULT_RATE, parent.traceSamplingDefaultRate);
+    traceSamplingRateLimit =
+        getPropertyDoubleValue(
+            properties, TRACE_SAMPLING_RATE_LIMIT, parent.traceSamplingRateLimit);
+
     profilingEnabled =
         getPropertyBooleanValue(properties, PROFILING_ENABLED, parent.profilingEnabled);
     profilingUrl = properties.getProperty(PROFILING_URL, parent.profilingUrl);
@@ -646,20 +652,6 @@
         properties.getProperty(PROFILING_PROXY_USERNAME, parent.profilingProxyUsername);
     profilingProxyPassword =
         properties.getProperty(PROFILING_PROXY_PASSWORD, parent.profilingProxyPassword);
-=======
-    traceSamplingServiceRules =
-        getPropertyMapValue(
-            properties, TRACE_SAMPLING_SERVICE_RULES, parent.traceSamplingServiceRules);
-    traceSamplingOperationRules =
-        getPropertyMapValue(
-            properties, TRACE_SAMPLING_OPERATION_RULES, parent.traceSamplingOperationRules);
-    traceSamplingDefaultRate =
-        getPropertyDoubleValue(
-            properties, TRACE_SAMPLING_DEFAULT_RATE, parent.traceSamplingDefaultRate);
-    traceSamplingRateLimit =
-        getPropertyDoubleValue(
-            properties, TRACE_SAMPLING_RATE_LIMIT, parent.traceSamplingRateLimit);
->>>>>>> e548e11d
 
     log.debug("New instance: {}", this);
   }
