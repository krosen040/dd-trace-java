--- conflicted
+++ resolved
@@ -16,10 +16,7 @@
 import static datadog.trace.api.Config.HEALTH_METRICS_ENABLED
 import static datadog.trace.api.Config.HEALTH_METRICS_STATSD_HOST
 import static datadog.trace.api.Config.HEALTH_METRICS_STATSD_PORT
-<<<<<<< HEAD
 import static datadog.trace.api.Config.HOST_TAG
-=======
->>>>>>> e548e11d
 import static datadog.trace.api.Config.HTTP_CLIENT_ERROR_STATUSES
 import static datadog.trace.api.Config.HTTP_CLIENT_HOST_SPLIT_BY_DOMAIN
 import static datadog.trace.api.Config.HTTP_SERVER_ERROR_STATUSES
@@ -49,10 +46,10 @@
 import static datadog.trace.api.Config.PROFILING_RECORDING_MAX_SIZE
 import static datadog.trace.api.Config.PROFILING_STARTUP_DELAY
 import static datadog.trace.api.Config.PROFILING_TAGS
+import static datadog.trace.api.Config.PROFILING_UPLOAD_COMPRESSION_LEVEL
 import static datadog.trace.api.Config.PROFILING_UPLOAD_PERIOD
 import static datadog.trace.api.Config.PROFILING_UPLOAD_REQUEST_IO_OPERATION_TIMEOUT
 import static datadog.trace.api.Config.PROFILING_UPLOAD_REQUEST_TIMEOUT
-import static datadog.trace.api.Config.PROFILING_UPLOAD_COMPRESSION_LEVEL
 import static datadog.trace.api.Config.PROFILING_URL
 import static datadog.trace.api.Config.PROPAGATION_STYLE_EXTRACT
 import static datadog.trace.api.Config.PROPAGATION_STYLE_INJECT
@@ -257,7 +254,10 @@
     config.healthMetricsEnabled == true
     config.healthMetricsStatsdHost == "metrics statsd host"
     config.healthMetricsStatsdPort == 654
-<<<<<<< HEAD
+    config.traceSamplingServiceRules == [a: "1"]
+    config.traceSamplingOperationRules == [b: "1"]
+    config.traceSamplingDefaultRate == 0.5
+    config.traceSamplingRateLimit == 200
 
     config.profilingEnabled == true
     config.profilingUrl == "new url"
@@ -277,12 +277,6 @@
     config.profilingProxyPort == 1118
     config.profilingProxyUsername == "proxy-username"
     config.profilingProxyPassword == "proxy-password"
-=======
-    config.traceSamplingServiceRules == [a: "1"]
-    config.traceSamplingOperationRules == [b: "1"]
-    config.traceSamplingDefaultRate == 0.5
-    config.traceSamplingRateLimit == 200
->>>>>>> e548e11d
   }
 
   def "specify overrides via system properties"() {
@@ -380,7 +374,10 @@
     config.healthMetricsEnabled == true
     config.healthMetricsStatsdHost == "metrics statsd host"
     config.healthMetricsStatsdPort == 654
-<<<<<<< HEAD
+    config.traceSamplingServiceRules == [a: "1"]
+    config.traceSamplingOperationRules == [b: "1"]
+    config.traceSamplingDefaultRate == 0.5
+    config.traceSamplingRateLimit == 200
 
     config.profilingEnabled == true
     config.profilingUrl == "new url"
@@ -400,12 +397,6 @@
     config.profilingProxyPort == 1118
     config.profilingProxyUsername == "proxy-username"
     config.profilingProxyPassword == "proxy-password"
-=======
-    config.traceSamplingServiceRules == [a: "1"]
-    config.traceSamplingOperationRules == [b: "1"]
-    config.traceSamplingDefaultRate == 0.5
-    config.traceSamplingRateLimit == 200
->>>>>>> e548e11d
   }
 
   def "specify overrides via env vars"() {
@@ -996,23 +987,6 @@
     System.clearProperty(PREFIX + CONFIGURATION_FILE)
   }
 
-<<<<<<< HEAD
-  def "verify secret loaded from file: #path"() {
-    setup:
-    environmentVariables.set(DD_PROFILING_API_KEY, "default-api-key")
-    System.setProperty(PREFIX + PROFILING_API_KEY_FILE, path)
-
-    when:
-    def config = new Config()
-
-    then:
-    config.profilingApiKey == expectedKey
-
-    where:
-    path                                                        | expectedKey
-    getClass().getClassLoader().getResource("apikey").getFile() | "test-api-key"
-    "/path/that/doesnt/exist"                                   | "default-api-key"
-=======
   def "get analytics sample rate"() {
     setup:
     environmentVariables.set("DD_FOO_ANALYTICS_SAMPLE_RATE", "0.5")
@@ -1041,6 +1015,22 @@
     ["buzz", "baz"]         | 0.3f
     ["foo", "baz"]          | 0.5f
     ["baz", "foo"]          | 0.7f
->>>>>>> e548e11d
+  }
+
+  def "verify secret loaded from file: #path"() {
+    setup:
+    environmentVariables.set(DD_PROFILING_API_KEY, "default-api-key")
+    System.setProperty(PREFIX + PROFILING_API_KEY_FILE, path)
+
+    when:
+    def config = new Config()
+
+    then:
+    config.profilingApiKey == expectedKey
+
+    where:
+    path                                                        | expectedKey
+    getClass().getClassLoader().getResource("apikey").getFile() | "test-api-key"
+    "/path/that/doesnt/exist"                                   | "default-api-key"
   }
 }