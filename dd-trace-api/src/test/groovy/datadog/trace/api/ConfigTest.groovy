--- conflicted
+++ resolved
@@ -256,9 +256,8 @@
     config.healthMetricsStatsdPort == 654
     config.traceSamplingServiceRules == [a: "1"]
     config.traceSamplingOperationRules == [b: "1"]
-<<<<<<< HEAD
-    config.traceSamplingDefaultRate == 0.5
-    config.traceSamplingRateLimit == 200
+    config.traceSampleRate == 0.5
+    config.traceRateLimit == 200
 
     config.profilingEnabled == true
     config.profilingUrl == "new url"
@@ -278,10 +277,6 @@
     config.profilingProxyPort == 1118
     config.profilingProxyUsername == "proxy-username"
     config.profilingProxyPassword == "proxy-password"
-=======
-    config.traceSampleRate == 0.5
-    config.traceRateLimit == 200
->>>>>>> ad462390
   }
 
   def "specify overrides via system properties"() {
@@ -381,9 +376,8 @@
     config.healthMetricsStatsdPort == 654
     config.traceSamplingServiceRules == [a: "1"]
     config.traceSamplingOperationRules == [b: "1"]
-<<<<<<< HEAD
-    config.traceSamplingDefaultRate == 0.5
-    config.traceSamplingRateLimit == 200
+    config.traceSampleRate == 0.5
+    config.traceRateLimit == 200
 
     config.profilingEnabled == true
     config.profilingUrl == "new url"
@@ -403,10 +397,6 @@
     config.profilingProxyPort == 1118
     config.profilingProxyUsername == "proxy-username"
     config.profilingProxyPassword == "proxy-password"
-=======
-    config.traceSampleRate == 0.5
-    config.traceRateLimit == 200
->>>>>>> ad462390
   }
 
   def "specify overrides via env vars"() {
