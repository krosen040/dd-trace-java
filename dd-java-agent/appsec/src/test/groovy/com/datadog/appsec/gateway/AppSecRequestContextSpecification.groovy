package com.datadog.appsec.gateway

import com.datadog.appsec.event.data.DataBundle
import com.datadog.appsec.event.data.KnownAddresses
import com.datadog.appsec.event.data.MapDataBundle
import com.datadog.appsec.event.data.StringKVPair
import com.datadog.appsec.report.raw.events.AppSecEvent100
import datadog.trace.test.util.DDSpecification

import java.time.Instant

class AppSecRequestContextSpecification extends DDSpecification {

  void 'implements DataBundle'() {
    DataBundle ctx = new AppSecRequestContext()

    when:
    ctx.addAll(MapDataBundle.of(KnownAddresses.REQUEST_URI_RAW, '/a'))

    then:
    ctx.size() == 1
    ctx.get(KnownAddresses.REQUEST_URI_RAW) == '/a'
    ctx.allAddresses as List == [KnownAddresses.REQUEST_URI_RAW]
    ctx.hasAddress(KnownAddresses.REQUEST_URI_RAW)

    when:
    def iter = ctx.iterator()

    then:
    iter.hasNext()

    when:
    def elem = iter.next()

    then:
    elem.key == KnownAddresses.REQUEST_URI_RAW
    elem.value == '/a'
  }

  void 'it is closeable'() {
    def ctx = new AppSecRequestContext()

    expect:
    assert ctx.respondsTo('close')

    when:
    ctx.close()

    then:
    notThrown(Exception)
  }

  void 'adding headers after they are said to be finished is forbidden'() {
    AppSecRequestContext ctx = new AppSecRequestContext()

    when:
    ctx.finishHeaders()

    and:
    ctx.addHeader('a', 'b')

    then:
    ctx.finishedHeaders == true
    thrown(IllegalStateException)

    when:
    ctx.addCookie(new StringKVPair('a', 'b'))

    then:
    thrown(IllegalStateException)
  }

  void 'adding uri a second time is forbidden'() {
    AppSecRequestContext ctx = new AppSecRequestContext()

    when:
    ctx.rawURI = '/a'
    ctx.rawURI = '/b'

    then:
    thrown(IllegalStateException)
    ctx.savedRawURI == '/a'
  }

  void 'saves cookies and other headers'() {
    AppSecRequestContext ctx = new AppSecRequestContext()

    when:
    ctx.addCookie(new StringKVPair('a', 'c'))
    ctx.addHeader('user-agent', 'foo')

    then:
    ctx.collectedHeaders['user-agent'] == ['foo']
    ctx.collectedCookies == [['a', 'c']]
  }

  void 'can save the URI'() {
    AppSecRequestContext ctx = new AppSecRequestContext()

    when:
    ctx.savedRawURI = '/a'

    then:
    ctx.savedRawURI == '/a'
  }

  void 'can collect events'() {
    AppSecRequestContext ctx = new AppSecRequestContext()
    def now = Instant.now()

    when:
<<<<<<< HEAD
    ctx.reportAttacks([new Attack010(detectedAt: now)], null)
    ctx.reportAttacks([new Attack010(), new Attack010()], null)
    def attacks = ctx.transferCollectedAttacks()

    then:
    attacks.size() == 3
    attacks[0].detectedAt.is(now)
    attacks[1] != null
    attacks[2] != null

    when:
    ctx.reportAttacks([new Attack010()], null)
=======
    ctx.reportEvent(new AppSecEvent100(detectedAt: now))
    ctx.reportEvent(new AppSecEvent100())
    def events = ctx.transferCollectedEvents()

    then:
    events.size() == 2
    events[0].detectedAt.is(now)
    events[1] != null

    when:
    ctx.reportEvent(new AppSecEvent100())
>>>>>>> 32708e53

    then:
    thrown IllegalStateException
  }

  void 'collect events when none reported'() {
    when:
    AppSecRequestContext ctx = new AppSecRequestContext()

    then:
    ctx.transferCollectedEvents().empty
  }
}<|MERGE_RESOLUTION|>--- conflicted
+++ resolved
@@ -109,32 +109,18 @@
     def now = Instant.now()
 
     when:
-<<<<<<< HEAD
-    ctx.reportAttacks([new Attack010(detectedAt: now)], null)
-    ctx.reportAttacks([new Attack010(), new Attack010()], null)
-    def attacks = ctx.transferCollectedAttacks()
-
-    then:
-    attacks.size() == 3
-    attacks[0].detectedAt.is(now)
-    attacks[1] != null
-    attacks[2] != null
-
-    when:
-    ctx.reportAttacks([new Attack010()], null)
-=======
-    ctx.reportEvent(new AppSecEvent100(detectedAt: now))
-    ctx.reportEvent(new AppSecEvent100())
+    ctx.reportEvents([new AppSecEvent100(detectedAt: now)], null)
+    ctx.reportEvents([new AppSecEvent100(), new AppSecEvent100()], null)
     def events = ctx.transferCollectedEvents()
 
     then:
-    events.size() == 2
+    events.size() == 3
     events[0].detectedAt.is(now)
     events[1] != null
+    events[2] != null
 
     when:
-    ctx.reportEvent(new AppSecEvent100())
->>>>>>> 32708e53
+    ctx.reportEvents([new AppSecEvent100()], null)
 
     then:
     thrown IllegalStateException
