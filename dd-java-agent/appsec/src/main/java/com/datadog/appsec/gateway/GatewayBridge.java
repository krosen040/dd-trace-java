--- conflicted
+++ resolved
@@ -98,16 +98,10 @@
             spanInfo.setTag("appsec.event", true);
           }
 
-<<<<<<< HEAD
-          for (Attack010 attack : collectedAttacks) {
-            EventEnrichment.enrich(attack, spanInfo, ctx);
-=======
           for (AppSecEvent100 event : collectedEvents) {
             EventEnrichment.enrich(event, spanInfo, ctx);
-            reportService.reportEvent(event);
->>>>>>> 32708e53
           }
-          reportService.reportAttacks(collectedAttacks, ctx_.getTraceSegment());
+          reportService.reportEvents(collectedEvents, ctx_.getTraceSegment());
 
           ctx.close();
           return NoopFlow.INSTANCE;
