package com.datadog.appsec.gateway;

import com.datadog.appsec.event.EventProducerService;
import com.datadog.appsec.event.EventType;
import com.datadog.appsec.event.data.DataBundle;
import com.datadog.appsec.event.data.KnownAddresses;
import com.datadog.appsec.event.data.MapDataBundle;
import com.datadog.appsec.event.data.StringKVPair;
import com.datadog.appsec.report.EventEnrichment;
import com.datadog.appsec.report.ReportService;
import com.datadog.appsec.report.raw.events.attack.Attack010;
import datadog.trace.api.Function;
import datadog.trace.api.function.BiFunction;
import datadog.trace.api.function.TriConsumer;
import datadog.trace.api.gateway.Events;
import datadog.trace.api.gateway.Flow;
import datadog.trace.api.gateway.RequestContext;
import datadog.trace.api.gateway.SubscriptionService;
import datadog.trace.api.http.StoredBodySupplier;
import datadog.trace.bootstrap.instrumentation.api.URIDataAdapter;
import java.net.URI;
import java.net.URISyntaxException;
import java.nio.charset.Charset;
import java.nio.charset.StandardCharsets;
import java.util.ArrayList;
import java.util.Collection;
import java.util.Collections;
import java.util.HashMap;
import java.util.List;
import java.util.Map;
import java.util.regex.Pattern;
import org.slf4j.Logger;
import org.slf4j.LoggerFactory;

/** Bridges the instrumentation gateway and the reactive engine. */
public class GatewayBridge {
  private static final Logger log = LoggerFactory.getLogger(GatewayBridge.class);

  private static final Pattern QUERY_PARAM_VALUE_SPLITTER = Pattern.compile("=");
  private static final Pattern QUERY_PARAM_SPLITTER = Pattern.compile("&");
  private static final Map<String, List<String>> EMPTY_QUERY_PARAMS = Collections.emptyMap();

  private final SubscriptionService subscriptionService;
  private final EventProducerService producerService;
  private final ReportService reportService;

  // subscriber cache
  private volatile EventProducerService.DataSubscriberInfo initialReqDataSubInfo;
  private volatile EventProducerService.DataSubscriberInfo rawRequestBodySubInfo;

  public GatewayBridge(
      SubscriptionService subscriptionService,
      EventProducerService producerService,
      ReportService reportService) {
    this.subscriptionService = subscriptionService;
    this.producerService = producerService;
    this.reportService = reportService;
  }

  public void init() {
    // TODO: awkward use of flow and double callback
    subscriptionService.registerCallback(
        Events.REQUEST_STARTED,
        () -> {
          RequestContextSupplier requestContextSupplier = new RequestContextSupplier();
          AppSecRequestContext ctx = requestContextSupplier.getResult();
          producerService.publishEvent(ctx, EventType.REQUEST_START);

          return requestContextSupplier;
        });

    subscriptionService.registerCallback(
        Events.REQUEST_ENDED,
        (RequestContext ctx_) -> {
          AppSecRequestContext ctx = (AppSecRequestContext) ctx_;
          producerService.publishEvent(ctx, EventType.REQUEST_END);

          Collection<Attack010> collectedAttacks = ctx.transferCollectedAttacks();
          for (Attack010 attack : collectedAttacks) {
            EventEnrichment.enrich(attack, ctx);
            reportService.reportAttack(attack);
          }

          ctx.close();
          return NoopFlow.INSTANCE;
        });

    subscriptionService.registerCallback(Events.REQUEST_HEADER, new NewHeaderCallback());
    subscriptionService.registerCallback(Events.REQUEST_HEADER_DONE, new HeadersDoneCallback());

    subscriptionService.registerCallback(Events.REQUEST_URI_RAW, new RawURICallback());

    subscriptionService.registerCallback(
<<<<<<< HEAD
        Events.REQUEST_BODY_START,
        (RequestContext ctx_, StoredBodySupplier supplier) -> {
          AppSecRequestContext ctx = (AppSecRequestContext) ctx_;
          ctx.setStoredRequestBodySupplier(supplier);
          producerService.publishEvent(ctx, EventType.REQUEST_BODY_START);
          return null;
        });

    subscriptionService.registerCallback(
        Events.REQUEST_BODY_DONE,
        (RequestContext ctx_, StoredBodySupplier supplier) -> {
          AppSecRequestContext ctx = (AppSecRequestContext) ctx_;
          producerService.publishEvent(ctx, EventType.REQUEST_BODY_END);

          if (rawRequestBodySubInfo == null) {
            rawRequestBodySubInfo =
                producerService.getDataSubscribers(KnownAddresses.REQUEST_BODY_RAW);
          }
          if (rawRequestBodySubInfo.isEmpty()) {
            return NoopFlow.INSTANCE;
          }

          CharSequence bodyContent = supplier.get();
          if (bodyContent == null || bodyContent.length() == 0) {
            return NoopFlow.INSTANCE;
          }

          DataBundle bundle = MapDataBundle.of(KnownAddresses.REQUEST_BODY_RAW, bodyContent);
          return producerService.publishDataEvent(rawRequestBodySubInfo, ctx, bundle, false);
=======
        Events.REQUEST_CLIENT_IP,
        (ctx_, ip) -> {
          AppSecRequestContext ctx = (AppSecRequestContext) ctx_;
          ctx.setIp(ip);

          if (isInitialRequestDataPublished(ctx)) {
            return publishInitialRequestData(ctx);
          } else {
            return NoopFlow.INSTANCE;
          }
>>>>>>> 37e0dc9f
        });
  }

  private static class RequestContextSupplier implements Flow<RequestContext> {
    private final AppSecRequestContext appSecRequestContext = new AppSecRequestContext();

    @Override
    public Action getAction() {
      return Action.Noop.INSTANCE;
    }

    @Override
    public AppSecRequestContext getResult() {
      return appSecRequestContext;
    }
  }

  private static class NewHeaderCallback implements TriConsumer<RequestContext, String, String> {
    @Override
    public void accept(RequestContext ctx_, String name, String value) {
      AppSecRequestContext ctx = (AppSecRequestContext) ctx_;
      if (name.equalsIgnoreCase("cookie")) {
        List<StringKVPair> cookies = CookieCutter.parseCookieHeader(value);
        for (StringKVPair cookie : cookies) {
          ctx.addCookie(cookie);
        }
      } else {
        ctx.addHeader(name, value);
      }
    }
  }

  private class RawURICallback implements BiFunction<RequestContext, URIDataAdapter, Flow<Void>> {
    @Override
    public Flow<Void> apply(RequestContext ctx_, URIDataAdapter uri) {
      AppSecRequestContext ctx = (AppSecRequestContext) ctx_;
      if (uri.supportsRaw()) {
        ctx.setRawURI(uri.raw());
      } else {
        try {
          URI encodedUri = new URI(null, null, uri.path(), uri.query(), null);
          String q = encodedUri.getRawQuery();
          StringBuilder encoded = new StringBuilder();
          encoded.append(encodedUri.getRawPath());
          if (null != q && !q.isEmpty()) {
            encoded.append('?').append(q);
          }
          ctx.setRawURI(encoded.toString());
        } catch (URISyntaxException e) {
          log.debug("Failed to encode URI '{}{}'", uri.path(), uri.query());
        }
      }
      if (isInitialRequestDataPublished(ctx)) {
        return publishInitialRequestData(ctx);
      } else {
        return NoopFlow.INSTANCE;
      }
    }
  }

  private class HeadersDoneCallback implements Function<RequestContext, Flow<Void>> {
    public Flow<Void> apply(RequestContext ctx_) {
      AppSecRequestContext ctx = (AppSecRequestContext) ctx_;

      ctx.finishHeaders();

      if (isInitialRequestDataPublished(ctx)) {
        return publishInitialRequestData(ctx);
      } else {
        return NoopFlow.INSTANCE;
      }
    }
  }

  private static boolean isInitialRequestDataPublished(AppSecRequestContext ctx) {
    return ctx.getSavedRawURI() != null && ctx.isFinishedHeaders() && ctx.getIp() != null;
  }

  private Flow<Void> publishInitialRequestData(AppSecRequestContext ctx) {
    String savedRawURI = ctx.getSavedRawURI();
    Map<String, List<String>> queryParams = EMPTY_QUERY_PARAMS;

    int i = savedRawURI.indexOf("?");
    if (i != -1) {
      String qs = savedRawURI.substring(i + 1);
      // ideally we'd have the query string as parsed by the server
      // or at the very least the encoding used by the server
      queryParams = parseQueryStringParams(qs, StandardCharsets.UTF_8);
    }

    if (initialReqDataSubInfo == null) {
      initialReqDataSubInfo =
          producerService.getDataSubscribers(
              KnownAddresses.HEADERS_NO_COOKIES,
              KnownAddresses.REQUEST_COOKIES,
              KnownAddresses.REQUEST_URI_RAW,
              KnownAddresses.REQUEST_QUERY,
              KnownAddresses.REQUEST_CLIENT_IP);
    }

    MapDataBundle bundle =
        new MapDataBundle.Builder()
            .add(KnownAddresses.HEADERS_NO_COOKIES, ctx.getCollectedHeaders())
            .add(KnownAddresses.REQUEST_COOKIES, ctx.getCollectedCookies())
            .add(KnownAddresses.REQUEST_URI_RAW, savedRawURI)
            .add(KnownAddresses.REQUEST_QUERY, queryParams)
            .add(KnownAddresses.REQUEST_CLIENT_IP, ctx.getIp())
            .build();

    return producerService.publishDataEvent(initialReqDataSubInfo, ctx, bundle, false);
  }

  private static Map<String, List<String>> parseQueryStringParams(
      String queryString, Charset uriEncoding) {
    if (queryString == null) {
      return Collections.emptyMap();
    }

    Map<String, List<String>> result = new HashMap<>();

    String[] keyValues = QUERY_PARAM_SPLITTER.split(queryString);

    for (String keyValue : keyValues) {
      String[] kv = QUERY_PARAM_VALUE_SPLITTER.split(keyValue, 2);
      String value = kv.length > 1 ? urlDecode(kv[1], uriEncoding, true) : "";
      String key = urlDecode(kv[0], uriEncoding, true);
      List<String> strings = result.get(key);
      if (strings == null) {
        strings = new ArrayList<>(1);
        result.put(key, strings);
      }
      strings.add(value);
    }

    return result;
  }

  private static String urlDecode(String str, Charset charset, boolean queryString) {
    return decodeString(str, charset, queryString, Integer.MAX_VALUE);
  }

  private static String decodeString(String str, Charset charset, boolean queryString, int limit) {
    byte[] bytes = str.getBytes(charset);
    int j = 0;
    for (int i = 0; i < bytes.length && j < limit; i++, j++) {
      int b = bytes[i];
      if (b == 0x25 /* % */) {
        if (i + 2 < bytes.length) {
          int val = byteToDigit(bytes[i + 2]);
          if (val >= 0) {
            val += 16 * byteToDigit(bytes[i + 1]);
            if (val >= 0) {
              i += 2;
              bytes[j] = (byte) val;
              continue;
            }
          }
        }
      } else if (b == 0x2b /* + */ && queryString) {
        bytes[j] = ' ';
        continue;
      }
      bytes[j] = (byte) b;
    }

    return new String(bytes, 0, j, charset);
  }

  private static int byteToDigit(byte b) {
    if (b >= 0x30 /* 0 */ && b <= 0x39 /* 9 */) {
      return b - 0x30;
    }
    if (b >= 0x41 /* A */ && b <= 0x46 /* F */) {
      return 10 + (b - 0x41);
    }
    if (b >= 0x61 /* a */ && b <= 0x66 /* f */) {
      return 10 + (b - 0x61);
    }
    return -1;
  }
}<|MERGE_RESOLUTION|>--- conflicted
+++ resolved
@@ -91,7 +91,6 @@
     subscriptionService.registerCallback(Events.REQUEST_URI_RAW, new RawURICallback());
 
     subscriptionService.registerCallback(
-<<<<<<< HEAD
         Events.REQUEST_BODY_START,
         (RequestContext ctx_, StoredBodySupplier supplier) -> {
           AppSecRequestContext ctx = (AppSecRequestContext) ctx_;
@@ -118,10 +117,11 @@
           if (bodyContent == null || bodyContent.length() == 0) {
             return NoopFlow.INSTANCE;
           }
-
           DataBundle bundle = MapDataBundle.of(KnownAddresses.REQUEST_BODY_RAW, bodyContent);
           return producerService.publishDataEvent(rawRequestBodySubInfo, ctx, bundle, false);
-=======
+        });
+
+    subscriptionService.registerCallback(
         Events.REQUEST_CLIENT_IP,
         (ctx_, ip) -> {
           AppSecRequestContext ctx = (AppSecRequestContext) ctx_;
@@ -132,7 +132,6 @@
           } else {
             return NoopFlow.INSTANCE;
           }
->>>>>>> 37e0dc9f
         });
   }
 
