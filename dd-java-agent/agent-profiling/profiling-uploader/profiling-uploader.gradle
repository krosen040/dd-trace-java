--- conflicted
+++ resolved
@@ -19,12 +19,8 @@
   compile "org.openjdk.jmc:common:$jmcVersion"
 
   compile deps.guava
-<<<<<<< HEAD
   compile deps.okhttp
-=======
-  compile group: 'com.squareup.okhttp3', name: 'okhttp', version: '3.14.4'
   compile group: 'com.github.jnr', name: 'jnr-posix', version: '3.0.52'
->>>>>>> e6209abd
 
   testCompile deps.junit5
   testCompile project(':dd-java-agent:agent-profiling:profiling-testing')
