--- conflicted
+++ resolved
@@ -23,12 +23,9 @@
     if (req) {
       1 * span.setTag(Tags.HTTP_METHOD, "test-method")
       1 * span.setTag(Tags.HTTP_URL, url)
-<<<<<<< HEAD
       1 * span.getRequestContext()
-=======
       1 * span.hasResourceName() >> false
       1 * span.setResourceName({ it as String == req.method + " " + req.path })
->>>>>>> 6052ba6a
     }
     0 * _
 
