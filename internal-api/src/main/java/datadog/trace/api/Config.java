--- conflicted
+++ resolved
@@ -1365,13 +1365,12 @@
     return appSecEnabled;
   }
 
-<<<<<<< HEAD
   public boolean isAppSecReportingInband() {
     return appSecReportingInband;
-=======
+  }
+
   public boolean isCiVisibilityEnabled() {
     return ciVisibilityEnabled;
->>>>>>> c54ef05d
   }
 
   public String getAppSecRulesFile() {
